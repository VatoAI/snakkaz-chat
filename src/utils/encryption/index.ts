
/**
 * Entry point for encryption utilities
 */

// Re-export all encryption functionality
export * from './secure-connection';
export * from './message-encryption';
export * from './data-conversion';
export * from './types';
<<<<<<< HEAD
export * from './group-keys'; // Eksporterer den nye group-keys.ts filen
export * from './whole-page-encryption'; // Eksporterer helside-krypteringsfunksjonalitet
=======
export * from './key-management';
export * from './media';

// Export group functions
import { createGroupEncryptionKey, getGroupEncryptionKey } from './group';
export { createGroupEncryptionKey, getGroupEncryptionKey };
>>>>>>> 9ac3f1f4
<|MERGE_RESOLUTION|>--- conflicted
+++ resolved
@@ -1,4 +1,3 @@
-
 /**
  * Entry point for encryption utilities
  */
@@ -8,14 +7,16 @@
 export * from './message-encryption';
 export * from './data-conversion';
 export * from './types';
-<<<<<<< HEAD
-export * from './group-keys'; // Eksporterer den nye group-keys.ts filen
-export * from './whole-page-encryption'; // Eksporterer helside-krypteringsfunksjonalitet
-=======
 export * from './key-management';
 export * from './media';
 
 // Export group functions
 import { createGroupEncryptionKey, getGroupEncryptionKey } from './group';
 export { createGroupEncryptionKey, getGroupEncryptionKey };
->>>>>>> 9ac3f1f4
+
+// Export group-keys with renamed function to avoid conflict
+import { generateEncryptionKey as generateGroupEncryptionKey, importGroupEncryptionKey } from './group-keys';
+export { generateGroupEncryptionKey, importGroupEncryptionKey };
+
+// Export whole page encryption
+export * from './whole-page-encryption';