<<<<<<< HEAD
import { useState, useEffect } from "react";
import { EyeOff, AlertCircle, RefreshCw } from "lucide-react";
=======

import { useState, useEffect } from "react";
import { EyeOff } from "lucide-react";
>>>>>>> 9ac3f1f4
import { Tooltip, TooltipContent, TooltipTrigger } from "@/components/ui/tooltip";
import { Button } from "@/components/ui/button";
import { SecureImageViewer } from "./SecureImageViewer";
import { SecureMediaIcon } from "./SecureMediaIcon";

interface ImageMediaProps {
  url: string;
  ttl?: number | null;
  onExpired?: () => void;
<<<<<<< HEAD
  retryDecryption?: () => void;
}

export const ImageMedia = ({ url, ttl, onExpired, retryDecryption }: ImageMediaProps) => {
  const [isViewerOpen, setIsViewerOpen] = useState(false);
  const [isLoaded, setIsLoaded] = useState(false);
  const [loadError, setLoadError] = useState(false);
  const [retryAttempts, setRetryAttempts] = useState(0);
  const [imageKey, setImageKey] = useState(`img-${Date.now()}`);

  // Reset loading state when URL changes
  useEffect(() => {
    setIsLoaded(false);
    setLoadError(false);
    setRetryAttempts(0);
    setImageKey(`img-${Date.now()}`);
  }, [url]);

  // Handle manual retry
  const handleRetry = () => {
    setIsLoaded(false);
    setLoadError(false);
    setRetryAttempts(prev => prev + 1);
    setImageKey(`img-${Date.now()}-retry-${retryAttempts + 1}`);
    
    // If a decryption retry function is provided, call it too
    if (retryDecryption) {
      retryDecryption();
    }
  };
=======
  maxHeight?: number;
  maxWidth?: number;
}

export const ImageMedia = ({ 
  url, 
  ttl, 
  onExpired,
  maxHeight = 300,
  maxWidth = 400
}: ImageMediaProps) => {
  const [isViewerOpen, setIsViewerOpen] = useState(false);
  const [isLoaded, setIsLoaded] = useState(false);
  const [loadError, setLoadError] = useState(false);
  const [dimensions, setDimensions] = useState({ width: 0, height: 0 });
  
  // Calculate responsive dimensions preserving aspect ratio
  useEffect(() => {
    if (isLoaded && dimensions.width > 0 && dimensions.height > 0) {
      const aspectRatio = dimensions.width / dimensions.height;
      
      let finalWidth = dimensions.width;
      let finalHeight = dimensions.height;
      
      // Constrain by width
      if (finalWidth > maxWidth) {
        finalWidth = maxWidth;
        finalHeight = finalWidth / aspectRatio;
      }
      
      // Further constrain by height if needed
      if (finalHeight > maxHeight) {
        finalHeight = maxHeight;
        finalWidth = finalHeight * aspectRatio;
      }
      
      setDimensions({
        width: finalWidth,
        height: finalHeight
      });
    }
  }, [isLoaded, maxHeight, maxWidth]);

  // Handle image preloading to get dimensions
  useEffect(() => {
    const img = new Image();
    img.onload = () => {
      setDimensions({ width: img.width, height: img.height });
      setIsLoaded(true);
    };
    img.onerror = () => setLoadError(true);
    img.src = url;
    
    return () => {
      img.onload = null;
      img.onerror = null;
    };
  }, [url]);
>>>>>>> 9ac3f1f4

  if (loadError) {
    return (
      <div className="bg-cyberdark-800/80 p-4 rounded-md mt-2 flex flex-col items-center">
        <div className="flex items-center gap-2 mb-2">
          <AlertCircle className="h-4 w-4 text-cyberred-400" />
          <p className="text-cyberred-400 text-sm">Kunne ikke laste bildet</p>
        </div>
        
        <div className="flex gap-2 mt-1">
          <Button 
            size="sm"
            variant="outline"
            onClick={handleRetry}
            className="text-xs border-cyberblue-700 bg-cyberdark-900 hover:bg-cyberdark-800"
          >
            <RefreshCw className="h-3 w-3 mr-1" />
            Prøv igjen
          </Button>
          
          <Button 
            size="sm"
            variant="outline"
            onClick={() => window.open(url, '_blank')}
            className="text-xs border-cyberblue-700 bg-cyberdark-900 hover:bg-cyberdark-800"
          >
            Åpne direkte
          </Button>
        </div>
      </div>
    );
  }

  return (
    <div className="relative group mt-2">
      {!isLoaded && (
<<<<<<< HEAD
        <div className="flex flex-col items-center justify-center bg-cyberdark-800/50 rounded-lg p-6 min-h-[120px]">
          <div className="h-6 w-6 border-2 border-t-transparent border-cyberblue-500 rounded-full animate-spin mb-2"></div>
          <p className="text-xs text-cyberdark-200">Laster media...</p>
=======
        <div className="flex items-center justify-center h-32 bg-cyberdark-800/50 rounded-lg">
          <div className="h-6 w-6 border-2 border-t-transparent border-cyberblue-500 rounded-full animate-spin"></div>
>>>>>>> 9ac3f1f4
        </div>
      )}
      
      <div className={`relative hover:opacity-90 transition-opacity cursor-zoom-in ${!isLoaded ? 'hidden' : ''}`}>
        <img 
          key={imageKey}
          src={url} 
          alt="Secure media" 
<<<<<<< HEAD
          className="w-full h-auto rounded-lg max-h-[300px] object-contain shadow-md shadow-cyberdark-900/30"
=======
          className="w-full h-auto rounded-lg object-contain shadow-lg shadow-cyberdark-900/30"
>>>>>>> 9ac3f1f4
          onContextMenu={e => e.preventDefault()}
          draggable="false"
          onClick={() => setIsViewerOpen(true)}
          onLoad={() => setIsLoaded(true)}
          onError={() => setLoadError(true)}
          loading="lazy"
<<<<<<< HEAD
=======
          style={{ 
            display: isLoaded ? 'block' : 'none',
            maxHeight: `${maxHeight}px`,
            maxWidth: `${maxWidth}px`,
          }}
>>>>>>> 9ac3f1f4
        />
        <SecureMediaIcon position="top-right" size="sm" />
      </div>
      
      <div className="absolute bottom-2 right-2">
        <Tooltip>
          <TooltipTrigger asChild>
            <div className="bg-cyberdark-900/80 p-1 rounded text-xs flex items-center gap-1">
              <EyeOff className="h-3 w-3 text-cyberred-400" />
              <span className="text-cyberred-300">Secure</span>
            </div>
          </TooltipTrigger>
          <TooltipContent side="left">
            <p className="text-xs">Screenshot and sharing is disabled</p>
            {ttl && ttl > 0 && (
              <p className="text-xs text-cyberblue-300">Auto-deletion enabled</p>
            )}
          </TooltipContent>
        </Tooltip>
      </div>

      <SecureImageViewer 
        url={url}
        isOpen={isViewerOpen}
        onClose={() => setIsViewerOpen(false)}
        expiresIn={ttl}
        onExpired={onExpired}
      />
    </div>
  );
};<|MERGE_RESOLUTION|>--- conflicted
+++ resolved
@@ -1,210 +1,167 @@
-<<<<<<< HEAD
-import { useState, useEffect } from "react";
-import { EyeOff, AlertCircle, RefreshCw } from "lucide-react";
-=======
-
-import { useState, useEffect } from "react";
-import { EyeOff } from "lucide-react";
->>>>>>> 9ac3f1f4
-import { Tooltip, TooltipContent, TooltipTrigger } from "@/components/ui/tooltip";
-import { Button } from "@/components/ui/button";
-import { SecureImageViewer } from "./SecureImageViewer";
-import { SecureMediaIcon } from "./SecureMediaIcon";
+import { useState, useEffect, useRef } from "react";
+import { IconArrowsMaximize, IconExclamationCircle, IconRefresh } from "@tabler/icons-react";
+import { ExpiringMediaContainer } from "./ExpiringMediaContainer";
 
 interface ImageMediaProps {
   url: string;
   ttl?: number | null;
   onExpired?: () => void;
-<<<<<<< HEAD
   retryDecryption?: () => void;
-}
-
-export const ImageMedia = ({ url, ttl, onExpired, retryDecryption }: ImageMediaProps) => {
-  const [isViewerOpen, setIsViewerOpen] = useState(false);
-  const [isLoaded, setIsLoaded] = useState(false);
-  const [loadError, setLoadError] = useState(false);
-  const [retryAttempts, setRetryAttempts] = useState(0);
-  const [imageKey, setImageKey] = useState(`img-${Date.now()}`);
-
-  // Reset loading state when URL changes
-  useEffect(() => {
-    setIsLoaded(false);
-    setLoadError(false);
-    setRetryAttempts(0);
-    setImageKey(`img-${Date.now()}`);
-  }, [url]);
-
-  // Handle manual retry
-  const handleRetry = () => {
-    setIsLoaded(false);
-    setLoadError(false);
-    setRetryAttempts(prev => prev + 1);
-    setImageKey(`img-${Date.now()}-retry-${retryAttempts + 1}`);
-    
-    // If a decryption retry function is provided, call it too
-    if (retryDecryption) {
-      retryDecryption();
-    }
-  };
-=======
-  maxHeight?: number;
-  maxWidth?: number;
 }
 
 export const ImageMedia = ({ 
   url, 
-  ttl, 
+  ttl = null,
   onExpired,
-  maxHeight = 300,
-  maxWidth = 400
+  retryDecryption
 }: ImageMediaProps) => {
-  const [isViewerOpen, setIsViewerOpen] = useState(false);
   const [isLoaded, setIsLoaded] = useState(false);
-  const [loadError, setLoadError] = useState(false);
+  const [hasError, setHasError] = useState(false);
+  const [isFullscreen, setIsFullscreen] = useState(false);
   const [dimensions, setDimensions] = useState({ width: 0, height: 0 });
+  const imageRef = useRef<HTMLImageElement>(null);
   
-  // Calculate responsive dimensions preserving aspect ratio
-  useEffect(() => {
-    if (isLoaded && dimensions.width > 0 && dimensions.height > 0) {
-      const aspectRatio = dimensions.width / dimensions.height;
-      
-      let finalWidth = dimensions.width;
-      let finalHeight = dimensions.height;
-      
-      // Constrain by width
-      if (finalWidth > maxWidth) {
-        finalWidth = maxWidth;
-        finalHeight = finalWidth / aspectRatio;
-      }
-      
-      // Further constrain by height if needed
-      if (finalHeight > maxHeight) {
-        finalHeight = maxHeight;
-        finalWidth = finalHeight * aspectRatio;
-      }
-      
-      setDimensions({
-        width: finalWidth,
-        height: finalHeight
-      });
-    }
-  }, [isLoaded, maxHeight, maxWidth]);
-
-  // Handle image preloading to get dimensions
   useEffect(() => {
     const img = new Image();
+    img.src = url;
+    
     img.onload = () => {
-      setDimensions({ width: img.width, height: img.height });
       setIsLoaded(true);
+      setHasError(false);
+      setDimensions({
+        width: img.width,
+        height: img.height
+      });
     };
-    img.onerror = () => setLoadError(true);
-    img.src = url;
+    
+    img.onerror = () => {
+      setHasError(true);
+      setIsLoaded(false);
+    };
     
     return () => {
       img.onload = null;
       img.onerror = null;
     };
   }, [url]);
->>>>>>> 9ac3f1f4
+  
+  const handleImageClick = () => {
+    setIsFullscreen(true);
+  };
+  
+  const handleCloseFullscreen = () => {
+    setIsFullscreen(false);
+  };
+  
+  const handleRetry = () => {
+    setHasError(false);
+    if (retryDecryption) {
+      retryDecryption();
+    }
+  };
 
-  if (loadError) {
+  // Calculate responsive size based on original dimensions
+  const getResponsiveSize = () => {
+    const maxWidth = 320;  // Maximum width for thumbnails
+    const maxHeight = 240; // Maximum height for thumbnails
+    
+    if (dimensions.width === 0 || dimensions.height === 0) {
+      return { width: 'auto', height: 'auto' };
+    }
+    
+    // Calculate aspect ratio
+    const aspectRatio = dimensions.width / dimensions.height;
+    
+    // Determine if width or height should be constrained
+    if (dimensions.width > maxWidth || dimensions.height > maxHeight) {
+      if (aspectRatio > 1) {
+        // Wider than tall, constrain width
+        return {
+          width: `${maxWidth}px`,
+          height: `${Math.min(maxHeight, maxWidth / aspectRatio)}px`
+        };
+      } else {
+        // Taller than wide, constrain height
+        return {
+          width: `${Math.min(maxWidth, maxHeight * aspectRatio)}px`,
+          height: `${maxHeight}px`
+        };
+      }
+    }
+    
+    // Image is already smaller than maximums
+    return {
+      width: `${dimensions.width}px`,
+      height: `${dimensions.height}px`
+    };
+  };
+
+  const responsiveSize = getResponsiveSize();
+
+  if (hasError) {
     return (
-      <div className="bg-cyberdark-800/80 p-4 rounded-md mt-2 flex flex-col items-center">
-        <div className="flex items-center gap-2 mb-2">
-          <AlertCircle className="h-4 w-4 text-cyberred-400" />
-          <p className="text-cyberred-400 text-sm">Kunne ikke laste bildet</p>
-        </div>
-        
-        <div className="flex gap-2 mt-1">
-          <Button 
-            size="sm"
-            variant="outline"
-            onClick={handleRetry}
-            className="text-xs border-cyberblue-700 bg-cyberdark-900 hover:bg-cyberdark-800"
-          >
-            <RefreshCw className="h-3 w-3 mr-1" />
-            Prøv igjen
-          </Button>
-          
-          <Button 
-            size="sm"
-            variant="outline"
-            onClick={() => window.open(url, '_blank')}
-            className="text-xs border-cyberblue-700 bg-cyberdark-900 hover:bg-cyberdark-800"
-          >
-            Åpne direkte
-          </Button>
-        </div>
+      <div className="bg-cyberdark-800/80 p-4 rounded-md mt-2 flex flex-col items-center max-w-md">
+        <IconExclamationCircle className="text-cyberred-400 mb-2" size={24} />
+        <p className="text-cyberred-400 text-sm">Failed to load image</p>
+        <button
+          onClick={handleRetry}
+          className="mt-2 px-3 py-1 bg-cyberblue-800 hover:bg-cyberblue-700 rounded-md text-xs flex items-center gap-1 transition-colors"
+        >
+          <IconRefresh size={14} />
+          Retry
+        </button>
       </div>
     );
   }
 
   return (
-    <div className="relative group mt-2">
-      {!isLoaded && (
-<<<<<<< HEAD
-        <div className="flex flex-col items-center justify-center bg-cyberdark-800/50 rounded-lg p-6 min-h-[120px]">
-          <div className="h-6 w-6 border-2 border-t-transparent border-cyberblue-500 rounded-full animate-spin mb-2"></div>
-          <p className="text-xs text-cyberdark-200">Laster media...</p>
-=======
-        <div className="flex items-center justify-center h-32 bg-cyberdark-800/50 rounded-lg">
-          <div className="h-6 w-6 border-2 border-t-transparent border-cyberblue-500 rounded-full animate-spin"></div>
->>>>>>> 9ac3f1f4
+    <ExpiringMediaContainer ttl={ttl} onExpired={onExpired}>
+      <div className="mt-2 relative group">
+        <img
+          ref={imageRef}
+          src={url}
+          alt="Encrypted message attachment"
+          className={`rounded-md ${isLoaded ? 'opacity-100' : 'opacity-0'} transition-opacity duration-200 cursor-pointer object-contain`}
+          onClick={handleImageClick}
+          style={responsiveSize}
+          onLoad={() => setIsLoaded(true)}
+        />
+        
+        {!isLoaded && (
+          <div className="absolute inset-0 flex items-center justify-center bg-cyberdark-800/50 rounded-md">
+            <div className="h-5 w-5 border-2 border-t-transparent border-cyberblue-400 rounded-full animate-spin"></div>
+          </div>
+        )}
+        
+        <div className="absolute top-2 right-2 opacity-0 group-hover:opacity-100 transition-opacity">
+          <button 
+            className="bg-cyberdark-900/80 hover:bg-cyberdark-800 p-1.5 rounded-md text-cyberblue-400"
+            onClick={handleImageClick}
+            title="View full size"
+          >
+            <IconArrowsMaximize size={16} />
+          </button>
         </div>
-      )}
-      
-      <div className={`relative hover:opacity-90 transition-opacity cursor-zoom-in ${!isLoaded ? 'hidden' : ''}`}>
-        <img 
-          key={imageKey}
-          src={url} 
-          alt="Secure media" 
-<<<<<<< HEAD
-          className="w-full h-auto rounded-lg max-h-[300px] object-contain shadow-md shadow-cyberdark-900/30"
-=======
-          className="w-full h-auto rounded-lg object-contain shadow-lg shadow-cyberdark-900/30"
->>>>>>> 9ac3f1f4
-          onContextMenu={e => e.preventDefault()}
-          draggable="false"
-          onClick={() => setIsViewerOpen(true)}
-          onLoad={() => setIsLoaded(true)}
-          onError={() => setLoadError(true)}
-          loading="lazy"
-<<<<<<< HEAD
-=======
-          style={{ 
-            display: isLoaded ? 'block' : 'none',
-            maxHeight: `${maxHeight}px`,
-            maxWidth: `${maxWidth}px`,
-          }}
->>>>>>> 9ac3f1f4
-        />
-        <SecureMediaIcon position="top-right" size="sm" />
+        
+        {isFullscreen && (
+          <div 
+            className="fixed inset-0 z-50 bg-black/90 flex items-center justify-center"
+            onClick={handleCloseFullscreen}
+          >
+            <img 
+              src={url}
+              alt="Fullscreen view" 
+              className="max-w-[90vw] max-h-[90vh] object-contain"
+            />
+            <button 
+              className="absolute top-4 right-4 bg-cyberdark-900/80 hover:bg-cyberdark-800 p-2 rounded-full text-white"
+              onClick={handleCloseFullscreen}
+            >
+              ✕
+            </button>
+          </div>
+        )}
       </div>
-      
-      <div className="absolute bottom-2 right-2">
-        <Tooltip>
-          <TooltipTrigger asChild>
-            <div className="bg-cyberdark-900/80 p-1 rounded text-xs flex items-center gap-1">
-              <EyeOff className="h-3 w-3 text-cyberred-400" />
-              <span className="text-cyberred-300">Secure</span>
-            </div>
-          </TooltipTrigger>
-          <TooltipContent side="left">
-            <p className="text-xs">Screenshot and sharing is disabled</p>
-            {ttl && ttl > 0 && (
-              <p className="text-xs text-cyberblue-300">Auto-deletion enabled</p>
-            )}
-          </TooltipContent>
-        </Tooltip>
-      </div>
-
-      <SecureImageViewer 
-        url={url}
-        isOpen={isViewerOpen}
-        onClose={() => setIsViewerOpen(false)}
-        expiresIn={ttl}
-        onExpired={onExpired}
-      />
-    </div>
+    </ExpiringMediaContainer>
   );
 };