--- conflicted
+++ resolved
@@ -465,13 +465,10 @@
                 }}
               />
             ) : (
-<<<<<<< HEAD
               <div className="h-full w-full flex items-center justify-center text-xs font-medium text-cybergold-400 bg-gradient-to-br from-cyberdark-700 to-cyberdark-800">
                 {senderProfile.display_name?.[0]?.toUpperCase() || 'U'}
-=======
               <div className="h-full w-full flex items-center justify-center text-xs text-cybergold-400">
                 {displayName[0].toUpperCase()}
->>>>>>> bfa06187
               </div>
             )}
           </div>
@@ -479,7 +476,12 @@
 
         <div 
           className={cn(
-<<<<<<< HEAD
+            'group relative max-w-[85%] rounded-xl py-2 px-3',
+            isCurrentUser 
+              ? 'rounded-tr-sm bg-gradient-to-br from-cybergold-900/40 to-cybergold-900/30 border border-cybergold-800/30' 
+              : 'rounded-tl-sm bg-cyberdark-800/90 border border-cyberdark-700/50',
+            message.ttl ? 'border border-amber-700/30' : '',
+            securityLevel !== 'standard' ? `border-l-2 ${securityColors.borderColor}` : '',
             'group relative max-w-[85%] rounded-xl py-2 px-3 transition-all duration-200',
             'shadow-sm hover:shadow-md',
             isCurrentUser ? 
@@ -487,14 +489,6 @@
               'rounded-tl-sm bg-gradient-to-br from-cyberdark-800 to-cyberdark-900 border-b border-l border-cyberdark-700',
             message.ttl ? 'border border-amber-700/40' : '',
             isEncrypted ? 'border-l-2 border-l-green-500/50' : '',
-=======
-            'group relative max-w-[85%] rounded-xl py-2 px-3',
-            isCurrentUser 
-              ? 'rounded-tr-sm bg-gradient-to-br from-cybergold-900/40 to-cybergold-900/30 border border-cybergold-800/30' 
-              : 'rounded-tl-sm bg-cyberdark-800/90 border border-cyberdark-700/50',
-            message.ttl ? 'border border-amber-700/30' : '',
-            securityLevel !== 'standard' ? `border-l-2 ${securityColors.borderColor}` : '',
->>>>>>> bfa06187
             isExpiring && 'animate-pulse'
           )}
           onMouseEnter={() => setShowOptions(true)}
@@ -515,11 +509,8 @@
 
           {media?.url && isImage && (
             <div 
-<<<<<<< HEAD
               className="relative rounded-md overflow-hidden mb-2 cursor-pointer group/image"
-=======
               className="relative rounded-md overflow-hidden mb-2 cursor-pointer group"
->>>>>>> bfa06187
               onClick={handleMediaClick}
             >
               <div className="absolute inset-0 bg-gradient-to-t from-black/40 to-transparent opacity-0 group-hover/image:opacity-100 transition-opacity duration-200 pointer-events-none"></div>
@@ -529,17 +520,6 @@
                 className="w-full max-h-60 object-contain bg-cyberdark-900 transition-transform duration-300 group-hover/image:scale-[1.02]"
                 loading="lazy"
               />
-<<<<<<< HEAD
-              <div className="absolute bottom-2 right-2 bg-cyberdark-950/80 rounded-full p-1 transition-opacity duration-200 opacity-50 group-hover/image:opacity-100">
-                <ExternalLink className="h-4 w-4 text-cybergold-400" />
-              </div>
-              
-              {isEncrypted && (
-                <div className="absolute top-2 left-2 bg-green-900/70 rounded-full p-1.5 shadow-sm">
-                  <Shield className="h-3 w-3 text-green-300" />
-                </div>
-              )}
-=======
               
               <div className="absolute inset-0 bg-gradient-to-b from-transparent via-transparent to-cyberdark-950/70 opacity-0 group-hover:opacity-100 transition-opacity"></div>
               
@@ -556,7 +536,7 @@
                 )}
               </div>
               
-              <div className="absolute bottom-2 right-2 bg-cyberdark-950/70 rounded-full p-1">
+              <div className="absolute bottom-2 right-2 bg-cyberdark-950/80 rounded-full p-1 transition-opacity duration-200 opacity-50 group-hover/image:opacity-100">
                 <ExternalLink className="h-4 w-4 text-cybergold-400" />
               </div>
               
@@ -578,7 +558,6 @@
                   )}
                 </Button>
               </div>
->>>>>>> bfa06187
             </div>
           )}
 
@@ -646,6 +625,11 @@
                   )}
                 </Button>
               </div>
+              {isEncrypted && (
+                <div className="absolute top-2 left-2 bg-green-900/70 rounded-full p-1.5 shadow-sm">
+                  <Shield className="h-3 w-3 text-green-300" />
+                </div>
+              )}
             </div>
           )}
 
@@ -667,10 +651,6 @@
                 </div>
               </div>
               <div className="flex-shrink-0 flex items-center">
-<<<<<<< HEAD
-                {isEncrypted && <Shield className="h-3 w-3 text-green-400 mr-1.5" />}
-                <Download className="h-4 w-4 text-cybergold-500 transition-transform duration-200 hover:scale-110 hover:text-cybergold-400" />
-=======
                 {securityLevel !== 'standard' && securityColors.icon}
                 <Button
                   size="sm"
@@ -685,7 +665,6 @@
                     <Download className="h-4 w-4 text-cybergold-400" />
                   )}
                 </Button>
->>>>>>> bfa06187
               </div>
             </div>
           )}
@@ -701,6 +680,8 @@
                   className="h-full bg-cybergold-500" 
                   style={{ width: `${downloadProgress}%` }}
                 ></div>
+                {isEncrypted && <Shield className="h-3 w-3 text-green-400 mr-1.5" />}
+                <Download className="h-4 w-4 text-cybergold-500 transition-transform duration-200 hover:scale-110 hover:text-cybergold-400" />
               </div>
             </div>
           )}
@@ -714,13 +695,8 @@
 
           {content && (
             <div className={cn(
-<<<<<<< HEAD
-              'text-sm whitespace-pre-wrap',
+              'text-sm whitespace-pre-wrap break-words',
               isCurrentUser ? 'text-cybergold-100' : 'text-cybergold-200'
-=======
-              'text-sm whitespace-pre-wrap break-words',
-              isCurrentUser ? 'text-cybergold-200' : 'text-cybergold-300'
->>>>>>> bfa06187
             )}>
               {content}
             </div>
@@ -750,27 +726,21 @@
               </div>
             )}
 
-<<<<<<< HEAD
+            {securityLevel !== 'standard' && (
+              <div className={`flex items-center ${securityColors.textColor}`}>
+                {securityColors.icon}
             {isEncrypted && (
               <div className="flex items-center text-green-400/90">
                 <Shield className="h-3 w-3" />
-=======
-            {securityLevel !== 'standard' && (
-              <div className={`flex items-center ${securityColors.textColor}`}>
-                {securityColors.icon}
->>>>>>> bfa06187
               </div>
             )}
           </div>
 
           {showOptions && (
             <div className={cn(
-<<<<<<< HEAD
               'absolute top-1 flex gap-1 bg-cyberdark-950/85 backdrop-blur-sm rounded-full p-0.5 shadow-md border border-cyberdark-800',
               'opacity-0 animate-fade-in',
-=======
               'absolute top-1 flex gap-1 bg-cyberdark-950/70 backdrop-blur-sm rounded-full p-0.5',
->>>>>>> bfa06187
               isCurrentUser ? 'left-1' : 'right-1'
             )}>
               {content && (
@@ -809,13 +779,8 @@
 
               {onDelete && isCurrentUser && (
                 <button 
-<<<<<<< HEAD
                   className="p-1.5 hover:bg-red-500/20 rounded-full transition-colors"
-                  onClick={() => onDelete(id)}
-=======
-                  className="p-1 hover:bg-red-500/20 rounded-full"
                   onClick={handleDeleteClick}
->>>>>>> bfa06187
                   title="Slett melding"
                 >
                   <Trash2 className="h-3 w-3 text-red-400" />
@@ -828,20 +793,13 @@
 
       {showFullImage && media?.url && (
         <div 
-<<<<<<< HEAD
-          className="fixed inset-0 z-50 flex items-center justify-center bg-cyberdark-950/95 p-4 animate-fade-in"
-=======
-          className="fixed inset-0 z-50 flex items-center justify-center bg-cyberdark-950/95 p-4 backdrop-blur-sm"
->>>>>>> bfa06187
+          className="fixed inset-0 z-50 flex items-center justify-center bg-cyberdark-950/95 p-4 animate-fade-in backdrop-blur-sm"
           onClick={() => setShowFullImage(false)}
         >
           <div className="relative max-w-4xl max-h-[90vh] w-full">
             <button 
-<<<<<<< HEAD
               className="absolute top-2 right-2 bg-cyberdark-900/90 p-2 rounded-full z-10 hover:bg-cyberdark-800 transition-colors shadow-lg"
-=======
               className="absolute top-2 right-2 bg-cyberdark-900/80 p-2 rounded-full z-10 hover:bg-cyberdark-800"
->>>>>>> bfa06187
               onClick={(e) => {
                 e.stopPropagation();
                 setShowFullImage(false);
@@ -856,29 +814,12 @@
               className="w-full h-full object-contain rounded-md shadow-xl"
             />
 
-<<<<<<< HEAD
-            <div className="absolute bottom-4 left-1/2 transform -translate-x-1/2 bg-cyberdark-900/90 backdrop-blur-sm rounded-lg px-4 py-2 text-sm border border-cyberdark-700 shadow-lg">
-              <div className="flex items-center gap-4">
-                <div className="flex items-center">
-                  <span className="text-cybergold-500 mr-1">Fra:</span>
-                  <span className="text-cybergold-300 font-medium">{senderProfile.display_name}</span>
-                </div>
-                <div className="flex items-center">
-                  <span className="text-cybergold-500 mr-1">Dato:</span>
-                  <span className="text-cybergold-300">{absoluteTime}</span>
-                </div>
-                {isEncrypted && (
-                  <div className="flex items-center text-green-400 bg-green-900/20 rounded-full px-2 py-0.5">
-                    <Shield className="h-4 w-4 mr-1" />
-                    <span>Kryptert</span>
-=======
             <div className="absolute bottom-4 left-0 right-0 mx-auto max-w-md bg-cyberdark-900/80 backdrop-blur-sm rounded-lg px-4 py-2 text-sm">
               <div className="flex items-center justify-between">
                 <div className="flex items-center flex-wrap gap-x-3 gap-y-1">
                   <div className="flex items-center">
                     <span className="text-cybergold-400 mr-1">Fra:</span>
                     <span className="text-cybergold-300">{displayName}</span>
->>>>>>> bfa06187
                   </div>
                   <div className="flex items-center">
                     <span className="text-cybergold-400 mr-1">Dato:</span>
@@ -912,6 +853,22 @@
                     </>
                   )}
                 </Button>
+            <div className="absolute bottom-4 left-1/2 transform -translate-x-1/2 bg-cyberdark-900/90 backdrop-blur-sm rounded-lg px-4 py-2 text-sm border border-cyberdark-700 shadow-lg">
+              <div className="flex items-center gap-4">
+                <div className="flex items-center">
+                  <span className="text-cybergold-500 mr-1">Fra:</span>
+                  <span className="text-cybergold-300 font-medium">{senderProfile.display_name}</span>
+                </div>
+                <div className="flex items-center">
+                  <span className="text-cybergold-500 mr-1">Dato:</span>
+                  <span className="text-cybergold-300">{absoluteTime}</span>
+                </div>
+                {isEncrypted && (
+                  <div className="flex items-center text-green-400 bg-green-900/20 rounded-full px-2 py-0.5">
+                    <Shield className="h-4 w-4 mr-1" />
+                    <span>Kryptert</span>
+                  </div>
+                )}
               </div>
             </div>
           </div>
