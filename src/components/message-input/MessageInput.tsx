<<<<<<< HEAD
import React, { useState, useRef, useEffect, useCallback } from 'react';
import { Send, Paperclip, Shield, Image, X, Mic, Camera, Smile, ShoppingBag, Loader2, Edit, CornerUpLeft } from 'lucide-react';
import { useAuth } from '@/hooks/useAuth';
import { useSecureMessageKeys } from '@/hooks/useSecureMessageKeys';
import { useDeviceDetection } from '@/hooks/useDeviceDetection';
import { useEnhancedMediaUpload, ResizeMode } from '@/hooks/useEnhancedMediaUpload';
import { useMessageReply } from '@/hooks/useMessageReply';
import { EnhancedAudioRecorder } from '@/components/media/EnhancedAudioRecorder';
import { cn } from '@/lib/utils';
=======

import React, { useState, useRef, useEffect } from 'react';
>>>>>>> bfa06187
import { Button } from '@/components/ui/button';
import { Textarea } from '@/components/ui/textarea';
import { Send, X, Clock, Shield, PaperclipIcon } from 'lucide-react';
import { 
  DropdownMenu,
  DropdownMenuContent,
  DropdownMenuItem,
  DropdownMenuTrigger,
} from '@/components/ui/dropdown-menu';

interface MessageInputProps {
  onSendMessage: (text: string) => Promise<void> | void;
  editingMessageId?: string | null;
  editingContent?: string;
  editingMessage?: { id: string; content: string } | null; // For backward compatibility
  onCancelEdit?: () => void;
  replyToMessage?: any;
  onCancelReply?: () => void;
  ttl?: number;
  onChangeTtl?: (ttl: number) => void;
  isEncrypted?: boolean;
  placeholder?: string;
  disabled?: boolean;
  maxLength?: number;
  autoFocus?: boolean;
}

const MessageInput: React.FC<MessageInputProps> = ({
  onSendMessage,
  editingMessageId,
  editingContent,
  editingMessage, // For backward compatibility
  onCancelEdit,
  replyToMessage,
  onCancelReply,
  ttl = 0,
  onChangeTtl,
  isEncrypted = false,
  placeholder = "Skriv en melding...",
  disabled = false,
  maxLength = 2000,
  autoFocus = false,
}) => {
<<<<<<< HEAD
  const [message, setMessage] = useState<string>('');
  const [isSubmitting, setIsSubmitting] = useState<boolean>(false);
  const [selectedFile, setSelectedFile] = useState<File | null>(null);
  const [showMediaUploader, setShowMediaUploader] = useState<boolean>(false);
  const [previewUrl, setPreviewUrl] = useState<string | null>(null);
  const [mediaTtl, setMediaTtl] = useState<number>(0); // TTL for media (0 = never expires)
  const [showAudioRecorder, setShowAudioRecorder] = useState<boolean>(false);
  const [showEmojiPicker, setShowEmojiPicker] = useState<boolean>(false);
  const [typingTimeoutId, setTypingTimeoutId] = useState<NodeJS.Timeout | null>(null);
  const [isMediaUploaderExpanded, setIsMediaUploaderExpanded] = useState<boolean>(false);
  const [dragActive, setDragActive] = useState<boolean>(false);
  const [captionText, setCaptionText] = useState<string>('');
  const [activeMediaTab, setActiveMediaTab] = useState<'recent' | 'camera' | 'gallery'>('recent');
  const [mediaQuality, setMediaQuality] = useState<'standard' | 'high' | 'raw'>('standard');
  const [showDragHelp, setShowDragHelp] = useState<boolean>(false);
=======
  // Handle backward compatibility for editingMessage
  const effectiveEditingMessageId = editingMessageId || editingMessage?.id;
  const effectiveEditingContent = editingContent || editingMessage?.content;
>>>>>>> bfa06187

  const [text, setText] = useState(effectiveEditingContent || '');
  const textareaRef = useRef<HTMLTextAreaElement>(null);
  const fileInputRef = useRef<HTMLInputElement>(null);
<<<<<<< HEAD
  const imageInputRef = useRef<HTMLInputElement>(null);
  const dropAreaRef = useRef<HTMLDivElement>(null);
  const { user } = useAuth();
  const { isMobile, isTablet } = useDeviceDetection();
  const { replyToMessage, clearReply } = useMessageReply();

  // Use our enhanced media upload hook
  const { uploadFile, cancelUpload, uploadState } = useEnhancedMediaUpload();

  // Sikker meldingsnøkkelrotasjon via Double Ratchet
  const conversationId = user?.id || 'default'; // Bør være en faktisk samtale-ID i produksjon
  const { getEncryptionKeys, messageCounter } = useSecureMessageKeys({
    conversationId,
    onError: (error) => console.error("Secure message key error:", error)
  });

  // Rengjør media ressurser
  const cleanupMedia = useCallback(() => {
    if (previewUrl) {
      URL.revokeObjectURL(previewUrl);
    }

    setSelectedFile(null);
    setPreviewUrl(null);
    setShowMediaUploader(false);
    setCaptionText('');

    // Reset file inputs
    if (fileInputRef.current) {
      fileInputRef.current.value = '';
    }
    if (imageInputRef.current) {
      imageInputRef.current.value = '';
    }
  }, [previewUrl]);

  // Legger til manglende handleCancelMedia funksjon
  const handleCancelMedia = () => {
    // Avbryt opplasting hvis den pågår
    if (uploadState.isUploading) {
      cancelUpload();
    }
    // Rengjør media ressurser
    cleanupMedia();
  };

  // Send enhanced media function wrapped in useCallback to prevent recreation on every render
  const sendEnhancedMedia = useCallback(async () => {
    if (uploadState.url && onSendEnhancedMedia) {
      try {
        await onSendEnhancedMedia({
          url: uploadState.url,
          thumbnailUrl: uploadState.thumbnailUrl || undefined,
          ttl: mediaTtl > 0 ? mediaTtl : undefined,
          isEncrypted: uploadState.isEncrypted || mediaTtl > 0
        });

        // Send the caption as a follow-up message if provided
        if (captionText.trim() && onSendMessage) {
          await onSendMessage(captionText.trim());
          setCaptionText('');
        }

        // Clean up
        cleanupMedia();
      } catch (error) {
        console.error('Error sending enhanced media:', error);
      } finally {
        setIsSubmitting(false);
      }
    }
  }, [uploadState.url, uploadState.thumbnailUrl, uploadState.isEncrypted, onSendEnhancedMedia, mediaTtl, captionText, onSendMessage, cleanupMedia]);

  // Populate message input when entering edit mode
=======

  // Set initial value when editing
>>>>>>> bfa06187
  useEffect(() => {
    if (effectiveEditingContent) {
      setText(effectiveEditingContent);
      textareaRef.current?.focus();
    }
<<<<<<< HEAD
  }, [editingMessage, isSubmitting]);
=======
  }, [effectiveEditingContent, effectiveEditingMessageId]);
>>>>>>> bfa06187

  // Handle autoFocus
  useEffect(() => {
<<<<<<< HEAD
    if (inputRef.current) {
      inputRef.current.style.height = 'auto';
      inputRef.current.style.height = `${Math.min(inputRef.current.scrollHeight, 120)}px`;
    }
  }, [message]);

  // Autofokus på desktop, men ikke på mobile
  useEffect(() => {
    if (autoFocus && !isMobile && inputRef.current && !editingMessage) {
      inputRef.current.focus();
    }
  }, [autoFocus, isMobile, editingMessage]);

  // Clean up preview URL when component unmounts
  useEffect(() => {
    return () => {
      if (previewUrl) {
        URL.revokeObjectURL(previewUrl);
      }
      
      // Clean up typing timeout
      if (typingTimeoutId) {
        clearTimeout(typingTimeoutId);
      }
    };
  }, [previewUrl, typingTimeoutId]);

  // Handle upload completion
  useEffect(() => {
    if (uploadState.url && !isSubmitting) {
      sendEnhancedMedia();
    }
  }, [uploadState.url, isSubmitting, sendEnhancedMedia, onSendEnhancedMedia, mediaTtl]);

  // Typing indicator handling
  const handleTypingStart = useCallback(() => {
    if (onStartTyping) {
      onStartTyping();
    }
    
    // Clear existing timeout if any
    if (typingTimeoutId) {
      clearTimeout(typingTimeoutId);
=======
    if (autoFocus) {
      textareaRef.current?.focus();
>>>>>>> bfa06187
    }
  }, [autoFocus]);

  // Reset input after sending
  const resetInput = () => {
    setText('');
  };

  // Handle send message
  const handleSendMessage = async (e?: React.FormEvent) => {
    e?.preventDefault();
    
    if (!text.trim() && !effectiveEditingMessageId) return;
    
    try {
<<<<<<< HEAD
      setIsSubmitting(true);
      
      // If we're editing an existing message
      if (editingMessage && onUpdateMessage) {
        await onUpdateMessage(editingMessage.id, trimmedMessage);
        if (onCancelEdit) onCancelEdit();
      } 
      // If we're sending a new message
      else if (trimmedMessage) {
        await onSendMessage(trimmedMessage);
        
        // Clear reply after sending
        if (replyToMessage) {
          clearReply();
        }
      }
      
      setMessage('');
      if (typingTimeoutId) {
        clearTimeout(typingTimeoutId);
        if (onStopTyping) onStopTyping();
      }
    } catch (error) {
      console.error('Failed to send message:', error);
    } finally {
      setIsSubmitting(false);
    }
  };

  const handleCancelEdit = () => {
    if (onCancelEdit) {
      onCancelEdit();
    }
  };

  const handleFileChange = async (e: React.ChangeEvent<HTMLInputElement>) => {
    if (e.target.files && e.target.files[0]) {
      const file = e.target.files[0];

      // Check if it's an image or video
      if (file.type.startsWith('image/') || file.type.startsWith('video/')) {
        // For images and videos, use enhanced uploader
        setSelectedFile(file);
        const url = URL.createObjectURL(file);
        setPreviewUrl(url);
        setShowMediaUploader(true);
        setCaptionText(''); // Clear any previous caption
      } else if (onSendFile) {
        // For other file types, use regular uploader
        try {
          setIsSubmitting(true);
          await onSendFile(file);
        } catch (error) {
          console.error('Error uploading file:', error);
        } finally {
          setIsSubmitting(false);
          // Reset file input
          if (fileInputRef.current) {
            fileInputRef.current.value = '';
          }
        }
      }
    }
  };

  interface ResizeOptions {
    maxWidth: number;
    maxHeight: number;
    mode: ResizeMode;
    quality: number;
  }

  interface UploadOptions {
    compress: boolean;
    resize?: ResizeOptions;
    generateThumbnail: boolean;
    encrypt: boolean;
    encryptionKey?: string;
  }

  const handleUpload = async () => {
    if (!selectedFile) return;

    try {
      setIsSubmitting(true);

      // Generer en krypteringsnøkkel hvis TTL er satt
      const shouldEncrypt = mediaTtl > 0 || securityLevel !== 'standard';
      let encryptionKey;

      if (shouldEncrypt) {
        // Generer en sikker tilfeldig krypteringsnøkkel
        const keys = await getEncryptionKeys();
        encryptionKey = keys?.encryptionKey ||
          Array.from(crypto.getRandomValues(new Uint8Array(16)))
            .map(b => b.toString(16).padStart(2, '0'))
            .join('');
      }

      // Build compression options based on media quality setting
      const compressionOptions: UploadOptions = {
        compress: mediaQuality !== 'raw',
        resize: mediaQuality === 'standard' ? {
          maxWidth: 1280,
          maxHeight: 1280,
          mode: 'auto',
          quality: 0.85
        } : mediaQuality === 'high' ? {
          maxWidth: 1920,
          maxHeight: 1920,
          mode: 'auto',
          quality: 0.92
        } : undefined,
        generateThumbnail: true,
        encrypt: shouldEncrypt,
        encryptionKey: encryptionKey
      };

      // Use the enhanced media uploader with selected preset
      await uploadFile(selectedFile, compressionOptions);

      // If user has added a caption, send it with the image
      if (captionText.trim()) {
        // Will be sent after the media is uploaded and sent
        setMessage(captionText);
      }

=======
      await onSendMessage(text);
      resetInput();
>>>>>>> bfa06187
    } catch (error) {
      console.error("Failed to send message:", error);
    }
  };

<<<<<<< HEAD
  // Handle drag and drop for images
  const handleDragOver = (e: React.DragEvent) => {
    e.preventDefault();
    e.stopPropagation();
    setDragActive(true);
    setShowDragHelp(true);
  };

  const handleDragLeave = (e: React.DragEvent) => {
    e.preventDefault();
    e.stopPropagation();
    setDragActive(false);
    setShowDragHelp(false);
  };

  const handleDrop = async (e: React.DragEvent) => {
    e.preventDefault();
    e.stopPropagation();
    setDragActive(false);
    setShowDragHelp(false);
    
    if (e.dataTransfer.files && e.dataTransfer.files.length > 0) {
      const file = e.dataTransfer.files[0];
      
      // Støtte for flere filtyper
      if (file.type.startsWith('image/') || file.type.startsWith('video/') || 
          file.type.startsWith('audio/') || file.type === 'application/pdf') {
        setSelectedFile(file);
        const url = URL.createObjectURL(file);
        setPreviewUrl(url);
        setShowMediaUploader(true);
      } else if (onSendFile) {
        // For andre filtyper, bruk vanlig opplaster
        try {
          setIsSubmitting(true);
          await onSendFile(file);
        } catch (error) {
          console.error('Error uploading file:', error);
        } finally {
          setIsSubmitting(false);
        }
      }
=======
  // Handle key press (Ctrl+Enter or Enter to send)
  const handleKeyDown = (e: React.KeyboardEvent) => {
    if ((e.key === 'Enter' && !e.shiftKey) || (e.key === 'Enter' && e.ctrlKey)) {
      e.preventDefault();
      handleSendMessage();
    }
  };

  // Handle text change
  const handleTextChange = (e: React.ChangeEvent<HTMLTextAreaElement>) => {
    const value = e.target.value;
    if (value.length <= maxLength) {
      setText(value);
    }
  };

  // Handle TTL change
  const handleTtlChange = (newTtl: number) => {
    if (onChangeTtl) {
      onChangeTtl(newTtl);
>>>>>>> bfa06187
    }
  };

  // Handle file selection
  const handleFileSelect = () => {
    fileInputRef.current?.click();
  };

  // Render TTL options
  const getTtlLabel = (seconds: number): string => {
    if (seconds === 0) return "Aldri";
    if (seconds < 60) return `${seconds} sekunder`;
    if (seconds < 3600) return `${Math.floor(seconds / 60)} minutter`;
    if (seconds < 86400) return `${Math.floor(seconds / 3600)} timer`;
    return `${Math.floor(seconds / 86400)} dager`;
  };

  return (
<<<<<<< HEAD
    <div 
      className={cn(
        "flex flex-col w-full bg-cyberdark-900 border-t border-cyberdark-700",
        showMediaUploader && "pb-2",
        !isMobile && "rounded-lg",
        dragActive && "border-2 border-dashed border-cybergold-500 bg-cyberdark-800/50"
      )}
      onDragOver={handleDragOver}
      onDragLeave={handleDragLeave}
      onDrop={handleDrop}
      ref={dropAreaRef}
    >
      {/* Vis drag-and-drop instruksjoner når aktiv */}
      {showDragHelp && (
        <div className="absolute inset-0 flex items-center justify-center bg-cyberdark-900/80 z-10 rounded-lg pointer-events-none">
          <div className="text-center">
            <div className="bg-cybergold-600/20 p-6 rounded-full mb-4 mx-auto">
              <Image className="h-10 w-10 text-cybergold-400" />
            </div>
            <p className="text-cybergold-400 font-medium">Slipp fil for å laste opp</p>
          </div>
        </div>
      )}

      {/* Show editing message indicator when in edit mode */}
      {editingMessage && (
        <div className="px-4 pt-2">
          <EditingMessage 
            content={editingMessage.content}
            onCancel={handleCancelEdit}
          />
        </div>
      )}

      {/* Show reply preview */}
      {replyToMessage && !editingMessage && (
        <div className="px-4 pt-2">
          <ReplyPreview 
            message={{
              id: replyToMessage.id,
              content: replyToMessage.content,
              sender: {
                displayName: replyToMessage.sender.full_name || replyToMessage.sender.username || 'Ukjent'
              }
            }}
            onCancel={clearReply}
          />
        </div>
      )}

      {/* Media upload UI */}
      {showMediaUploader && selectedFile && previewUrl && (
        <div className={cn(
          "px-4 pt-3 pb-2",
          isMobile && "fixed inset-x-0 bottom-0 z-50 bg-cyberdark-950 pb-6"
        )}>
          <div className="bg-cyberdark-800 rounded-lg overflow-hidden border border-cyberdark-700">
            {/* Media preview header */}
            <div className="flex items-center justify-between bg-cyberdark-950 p-2 border-b border-cyberdark-700">
              <div className="flex items-center text-sm text-cybergold-300">
                <span className="font-medium">
                  {selectedFile.type.startsWith('image/') ? 'Bildeopplasting' : 
                   selectedFile.type.startsWith('video/') ? 'Videoopplasting' : 
                   selectedFile.type.startsWith('audio/') ? 'Lydopplasting' : 
                   'Filopplasting'}
                </span>
                <span className="ml-2 text-xs text-cybergold-600">
                  {Math.round(selectedFile.size / 1024)} KB
                </span>
              </div>
              
              <Button
                variant="ghost"
                size="icon"
                className="h-7 w-7 rounded-full"
                onClick={handleCancelMedia}
              >
                <X className="h-4 w-4" />
              </Button>
            </div>
            
            {/* Media content */}
            <div className="p-3">
              {/* Preview */}
              <div className="relative mb-3 bg-cyberdark-950 rounded overflow-hidden flex items-center justify-center">
                {selectedFile.type.startsWith('image/') && (
                  <img src={previewUrl} alt="Preview" className="max-h-64 object-contain mx-auto" />
                )}
                {selectedFile.type.startsWith('video/') && (
                  <video src={previewUrl} className="max-h-64 w-full" controls />
                )}
                {selectedFile.type.startsWith('audio/') && (
                  <audio src={previewUrl} className="w-full mt-2" controls />
                )}
                {selectedFile.type === 'application/pdf' && (
                  <div className="flex flex-col items-center justify-center p-4">
                    <svg className="h-10 w-10 text-red-500 mb-2" fill="currentColor" viewBox="0 0 24 24">
                      <path d="M14 2H6a2 2 0 0 0-2 2v16a2 2 0 0 0 2 2h12a2 2 0 0 0 2-2V8l-6-6z"/>
                      <path d="M14 2v6h6"/>
                    </svg>
                    <span className="text-sm text-cybergold-300">{selectedFile.name}</span>
                  </div>
                )}
                
                {/* Upload progress overlay */}
                {uploadState.isUploading && (
                  <div className="absolute inset-0 bg-cyberdark-950/70 flex flex-col items-center justify-center">
                    <Loader2 className="h-8 w-8 animate-spin text-cybergold-400 mb-2" />
                    <div className="w-3/4 max-w-xs">
                      <Progress value={uploadState.progress} className="h-1.5" />
                    </div>
                    <p className="text-sm text-cybergold-300 mt-2">
                      {uploadState.progress}% opplastet...
                    </p>
                  </div>
                )}
              </div>
              
              {/* Caption input */}
              <div className="mb-3">
                <input
                  type="text"
                  value={captionText}
                  onChange={(e) => setCaptionText(e.target.value)}
                  placeholder="Legg til bildetekst..."
                  className="w-full bg-cyberdark-950 border border-cyberdark-700 rounded p-2 text-sm text-cybergold-300 placeholder:text-cybergold-600"
                />
              </div>
              
              {/* Media options */}
              <div className="grid grid-cols-2 gap-3 mb-3">
                {/* TTL selector */}
                <div>
                  <label className="block text-xs text-cybergold-400 mb-1">
                    Selvdestruerende
                  </label>
                  <select 
                    value={mediaTtl} 
                    onChange={(e) => setMediaTtl(Number(e.target.value))}
                    className="w-full bg-cyberdark-950 border border-cyberdark-700 rounded p-2 text-sm text-cybergold-300"
                  >
                    <option value="0">Aldri</option>
                    <option value="300">5 minutter</option>
                    <option value="3600">1 time</option>
                    <option value="86400">24 timer</option>
                    <option value="604800">7 dager</option>
                  </select>
                </div>
                
                {/* Quality selector */}
                <div>
                  <label className="block text-xs text-cybergold-400 mb-1">
                    Kvalitet
                  </label>
                  <select 
                    value={mediaQuality} 
                    onChange={(e) => setMediaQuality(e.target.value as 'standard' | 'high' | 'raw')}
                    className="w-full bg-cyberdark-950 border border-cyberdark-700 rounded p-2 text-sm text-cybergold-300"
                  >
                    <option value="standard">Standard</option>
                    <option value="high">Høy</option>
                    <option value="raw">Original</option>
                  </select>
                </div>
              </div>
              
              {/* Security note */}
              {securityLevel !== 'standard' && (
                <div className="flex items-center bg-green-900/20 rounded p-2 mb-3 text-xs">
                  <Shield className="h-3.5 w-3.5 text-green-500 mr-1.5 flex-shrink-0" />
                  <span className="text-green-400">
                    Dette {selectedFile.type.startsWith('image/') ? 'bildet' : 'videoklippet'} vil bli kryptert før opplasting
                  </span>
                </div>
              )}
              
              {/* Action buttons */}
              <div className="flex justify-end gap-2">
                <Button 
                  variant="outline" 
                  size="sm" 
                  onClick={handleCancelMedia}
                  disabled={uploadState.isUploading}
                  className="border-cybergold-500/30 text-cybergold-400"
                >
                  Avbryt
                </Button>
                
                <Button 
                  size="sm"
                  onClick={handleUpload}
                  disabled={uploadState.isUploading}
                  className="bg-cybergold-600 text-black hover:bg-cybergold-700"
                >
                  {uploadState.isUploading ? (
                    <div className="flex items-center">
                      <Loader2 className="h-3.5 w-3.5 mr-2 animate-spin" />
                      Laster opp...
                    </div>
                  ) : 'Send'}
                </Button>
              </div>
=======
    <div className="bg-cyberdark-900 border-t border-cyberdark-700 p-3">
      {/* Reply info if replying to a message */}
      {replyToMessage && (
        <div className="flex items-center bg-cyberdark-800 p-2 mb-2 rounded border-l-2 border-cybergold-600">
          <div className="flex-1 overflow-hidden">
            <div className="text-xs text-cybergold-500">Svar til</div>
            <div className="text-sm text-cybergold-300 truncate">
              {replyToMessage.content || replyToMessage.text || ""}
>>>>>>> bfa06187
            </div>
          </div>
          {onCancelReply && (
            <Button 
              variant="ghost" 
              size="sm" 
              className="h-6 w-6 p-0" 
              onClick={onCancelReply}
            >
              <X className="h-4 w-4" />
            </Button>
          )}
        </div>
      )}
      
      {/* Edit mode info */}
      {effectiveEditingMessageId && (
        <div className="flex items-center bg-cyberdark-800 p-2 mb-2 rounded border-l-2 border-cyberblue-600">
          <div className="flex-1 overflow-hidden">
            <div className="text-xs text-cyberblue-500">Redigerer melding</div>
          </div>
          {onCancelEdit && (
            <Button 
              variant="ghost" 
              size="sm" 
              className="h-6 w-6 p-0" 
              onClick={onCancelEdit}
            >
              <X className="h-4 w-4" />
            </Button>
          )}
        </div>
      )}
<<<<<<< HEAD

      {/* File input fields - hidden */}
      <input
        type="file"
        ref={fileInputRef}
        onChange={handleFileChange}
        style={{ display: 'none' }}
        accept="application/pdf,application/msword,application/vnd.openxmlformats-officedocument.wordprocessingml.document,text/plain"
      />
      <input
        type="file"
        ref={imageInputRef}
        onChange={handleFileChange}
        style={{ display: 'none' }}
        accept="image/*,video/*"
      />

      {/* Main message input area */}
      <div className="flex items-end p-2 relative">
        {/* Media action buttons */}
        <div className="flex space-x-1 mb-1 mr-2">
          <button
            type="button"
            onClick={() => imageInputRef.current?.click()}
            disabled={disabled}
            className="p-2 rounded-full hover:bg-cyberdark-800 transition-all duration-200 text-cybergold-500 hover:text-cybergold-400 hover:shadow-[0_0_8px_rgba(218,188,69,0.3)] active:scale-95"
            title="Send bilde eller video"
          >
            <Image size={20} />
          </button>

          <button
            type="button"
            onClick={() => fileInputRef.current?.click()}
            disabled={disabled}
            className="p-2 rounded-full hover:bg-cyberdark-800 transition-all duration-200 text-cybergold-500 hover:text-cybergold-400 hover:shadow-[0_0_8px_rgba(218,188,69,0.3)] active:scale-95"
            title="Send fil"
          >
            <Paperclip size={20} />
          </button>

          <button
            type="button"
            onClick={() => setShowAudioRecorder(true)}
            disabled={disabled || showAudioRecorder}
            className="p-2 rounded-full hover:bg-cyberdark-800 transition-all duration-200 text-cybergold-500 hover:text-cybergold-400 hover:shadow-[0_0_8px_rgba(218,188,69,0.3)] active:scale-95"
            title="Spill inn lydmelding"
=======
      
      <form onSubmit={handleSendMessage} className="flex items-end gap-2">
        <div className="relative flex-1">
          <Textarea
            ref={textareaRef}
            value={text}
            onChange={handleTextChange}
            onKeyDown={handleKeyDown}
            placeholder={placeholder}
            disabled={disabled}
            className="min-h-[60px] max-h-[200px] bg-cyberdark-800 border-cyberdark-700 text-cybergold-100 resize-none"
            rows={1}
          />
          <div className="absolute bottom-2 right-2 flex items-center gap-1 text-xs text-cybergold-600">
            {text.length > 0 && maxLength && (
              <span>{text.length}/{maxLength}</span>
            )}
          </div>
        </div>
        
        <div className="flex gap-1 pb-1">
          {/* TTL dropdown */}
          {onChangeTtl && (
            <DropdownMenu>
              <DropdownMenuTrigger asChild>
                <Button 
                  type="button" 
                  variant={ttl > 0 ? "secondary" : "ghost"} 
                  size="icon"
                  className="h-10 w-10 rounded-full"
                >
                  <Clock className={`h-5 w-5 ${ttl > 0 ? 'text-cybergold-400' : 'text-cybergold-600'}`} />
                </Button>
              </DropdownMenuTrigger>
              <DropdownMenuContent align="end" className="bg-cyberdark-800 border-cyberdark-700">
                <DropdownMenuItem onClick={() => handleTtlChange(0)}>
                  Ikke selvslettende
                </DropdownMenuItem>
                <DropdownMenuItem onClick={() => handleTtlChange(300)}>
                  5 minutter
                </DropdownMenuItem>
                <DropdownMenuItem onClick={() => handleTtlChange(3600)}>
                  1 time
                </DropdownMenuItem>
                <DropdownMenuItem onClick={() => handleTtlChange(86400)}>
                  24 timer
                </DropdownMenuItem>
                <DropdownMenuItem onClick={() => handleTtlChange(604800)}>
                  7 dager
                </DropdownMenuItem>
              </DropdownMenuContent>
            </DropdownMenu>
          )}
          
          {/* Media upload button */}
          <Button
            type="button"
            variant="ghost"
            size="icon"
            onClick={handleFileSelect}
            className="h-10 w-10 rounded-full"
>>>>>>> bfa06187
          >
            <PaperclipIcon className="h-5 w-5 text-cybergold-600" />
          </Button>
          
<<<<<<< HEAD
          {/* Emoji picker button */}
          <button
            type="button"
            onClick={() => setShowEmojiPicker(!showEmojiPicker)}
            className="p-2 rounded-full hover:bg-cyberdark-800 transition-all duration-200 text-cybergold-500 hover:text-cybergold-400 hover:shadow-[0_0_8px_rgba(218,188,69,0.3)] active:scale-95"
            title="Legg til emoji"
=======
          {/* Send button */}
          <Button
            type="submit"
            variant="default"
            size="icon"
            disabled={(!text.trim() && !effectiveEditingMessageId) || disabled}
            className="h-10 w-10 rounded-full bg-cybergold-600 hover:bg-cybergold-500"
>>>>>>> bfa06187
          >
            <Send className="h-5 w-5" />
          </Button>
        </div>
<<<<<<< HEAD

        {/* Message text input */}
        <textarea
          ref={inputRef}
          value={message}
          onChange={(e) => {
            setMessage(e.target.value);
            handleTypingStart();
          }}
          onKeyDown={handleKeyDown}
          placeholder={editingMessage ? "Rediger melding..." : placeholder}
          disabled={disabled || showAudioRecorder}
          className="flex-1 bg-gradient-to-r from-cyberdark-850 to-cyberdark-800 border border-cyberdark-700 focus:border-cybergold-600/50 
                   resize-none max-h-[120px] p-3 focus:outline-none focus:ring-0 rounded-lg text-sm text-cybergold-200 
                   placeholder:text-cybergold-600 transition-all duration-200 shadow-inner"
          style={{ height: '40px' }}
        />

        {/* Send/Save button - Change text based on edit mode */}
        <button
          onClick={handleSendMessage}
          disabled={(!message.trim() && !selectedFile) || isSubmitting || disabled || showAudioRecorder}
          className={cn(
            "ml-2 p-2.5 rounded-full transition-all duration-300", 
            message.trim() ? 
              "bg-gradient-to-br from-cybergold-500 to-cybergold-600 text-black hover:from-cybergold-400 hover:to-cybergold-500 shadow-md hover:shadow-[0_0_10px_rgba(218,188,69,0.4)] active:scale-95" : 
              "bg-cyberdark-800 text-cybergold-600"
          )}
          title={editingMessage ? "Lagre endringer" : "Send melding"}
        >
          <Send size={20} className={message.trim() ? '' : 'opacity-50'} />
        </button>

        {/* Add security indicator */}
        {showSecurityIndicator && (
          <div className="absolute -top-6 right-3 flex items-center text-xs bg-cyberdark-850/80 px-2 py-0.5 rounded-full border border-cyberdark-700">
            <Shield size={12} className={cn(
              "mr-1",
              securityLevel === 'p2p_e2ee' ? "text-green-400" : 
              securityLevel === 'server_e2ee' ? "text-cybergold-400" : 
              "text-cybergold-600"
            )} />
            <span className={cn(
              securityLevel === 'p2p_e2ee' ? "text-green-400" : 
              securityLevel === 'server_e2ee' ? "text-cybergold-400" : 
              "text-cybergold-600"
            )}>
              {securityLevel === 'p2p_e2ee' ? 'E2EE' : 
               securityLevel === 'server_e2ee' ? 'Server kryptert' : 
               'Standard'}
            </span>
          </div>
        )}
      </div>
      
      {/* Emoji picker */}
      {showEmojiPicker && (
        <div className="p-2 border-t border-cyberdark-700 bg-gradient-to-b from-cyberdark-850 to-cyberdark-900 animate-fade-in">
          <div className="grid grid-cols-8 gap-2 p-2">
            {['😀', '😂', '❤️', '👍', '🎉', '🔥', '⚡', '✨', '🙏', '👀', '💯', '🤷‍♂️', '🤔', '😊', '🥰', '😎'].map((emoji) => (
              <button
                key={emoji}
                onClick={() => {
                  setMessage(prev => prev + emoji);
                  setShowEmojiPicker(false);
                  if (inputRef.current) {
                    inputRef.current.focus();
                  }
                }}
                className="text-xl p-2 hover:bg-cyberdark-700/80 hover:shadow-[0_0_5px_rgba(218,188,69,0.2)] rounded-lg transition-all duration-200"
              >
                {emoji}
              </button>
            ))}
          </div>
          <div className="text-center text-xs text-cybergold-500 pt-1 font-medium">
            Flere emojier kommer snart
=======
      </form>
      
      {/* Hidden file input */}
      <input
        type="file"
        ref={fileInputRef}
        className="hidden"
        accept="image/*,video/*,audio/*"
      />
      
      {/* Status indicators */}
      <div className="flex items-center mt-1 pl-1 gap-2">
        {/* TTL indicator */}
        {ttl > 0 && (
          <div className="flex items-center text-xs text-cybergold-500">
            <Clock className="h-3 w-3 mr-1" />
            {getTtlLabel(ttl)}
          </div>
        )}
        
        {/* Encryption indicator */}
        {isEncrypted && (
          <div className="flex items-center text-xs text-green-500">
            <Shield className="h-3 w-3 mr-1" />
            Kryptert
>>>>>>> bfa06187
          </div>
        )}
      </div>
    </div>
  );
};

export default MessageInput;<|MERGE_RESOLUTION|>--- conflicted
+++ resolved
@@ -1,4 +1,3 @@
-<<<<<<< HEAD
 import React, { useState, useRef, useEffect, useCallback } from 'react';
 import { Send, Paperclip, Shield, Image, X, Mic, Camera, Smile, ShoppingBag, Loader2, Edit, CornerUpLeft } from 'lucide-react';
 import { useAuth } from '@/hooks/useAuth';
@@ -8,10 +7,8 @@
 import { useMessageReply } from '@/hooks/useMessageReply';
 import { EnhancedAudioRecorder } from '@/components/media/EnhancedAudioRecorder';
 import { cn } from '@/lib/utils';
-=======
 
 import React, { useState, useRef, useEffect } from 'react';
->>>>>>> bfa06187
 import { Button } from '@/components/ui/button';
 import { Textarea } from '@/components/ui/textarea';
 import { Send, X, Clock, Shield, PaperclipIcon } from 'lucide-react';
@@ -55,7 +52,6 @@
   maxLength = 2000,
   autoFocus = false,
 }) => {
-<<<<<<< HEAD
   const [message, setMessage] = useState<string>('');
   const [isSubmitting, setIsSubmitting] = useState<boolean>(false);
   const [selectedFile, setSelectedFile] = useState<File | null>(null);
@@ -71,16 +67,15 @@
   const [activeMediaTab, setActiveMediaTab] = useState<'recent' | 'camera' | 'gallery'>('recent');
   const [mediaQuality, setMediaQuality] = useState<'standard' | 'high' | 'raw'>('standard');
   const [showDragHelp, setShowDragHelp] = useState<boolean>(false);
-=======
+
+  const inputRef = useRef<HTMLTextAreaElement>(null);
   // Handle backward compatibility for editingMessage
   const effectiveEditingMessageId = editingMessageId || editingMessage?.id;
   const effectiveEditingContent = editingContent || editingMessage?.content;
->>>>>>> bfa06187
 
   const [text, setText] = useState(effectiveEditingContent || '');
   const textareaRef = useRef<HTMLTextAreaElement>(null);
   const fileInputRef = useRef<HTMLInputElement>(null);
-<<<<<<< HEAD
   const imageInputRef = useRef<HTMLInputElement>(null);
   const dropAreaRef = useRef<HTMLDivElement>(null);
   const { user } = useAuth();
@@ -155,34 +150,29 @@
   }, [uploadState.url, uploadState.thumbnailUrl, uploadState.isEncrypted, onSendEnhancedMedia, mediaTtl, captionText, onSendMessage, cleanupMedia]);
 
   // Populate message input when entering edit mode
-=======
+  useEffect(() => {
+    if (editingMessage) {
+      setMessage(editingMessage.content);
+      
+      // Focus on the input when editing starts
+      if (inputRef.current) {
+        inputRef.current.focus();
+      }
+    } else {
+      // Reset message when exiting edit mode without submitting
+      if (!isSubmitting) {
+        setMessage('');
+      }
+    }
+  }, [editingMessage, isSubmitting]);
+
+  // Automatisk juster høyden på tekstområdet basert på innhold
 
   // Set initial value when editing
->>>>>>> bfa06187
   useEffect(() => {
     if (effectiveEditingContent) {
       setText(effectiveEditingContent);
       textareaRef.current?.focus();
-    }
-<<<<<<< HEAD
-  }, [editingMessage, isSubmitting]);
-=======
-  }, [effectiveEditingContent, effectiveEditingMessageId]);
->>>>>>> bfa06187
-
-  // Handle autoFocus
-  useEffect(() => {
-<<<<<<< HEAD
-    if (inputRef.current) {
-      inputRef.current.style.height = 'auto';
-      inputRef.current.style.height = `${Math.min(inputRef.current.scrollHeight, 120)}px`;
-    }
-  }, [message]);
-
-  // Autofokus på desktop, men ikke på mobile
-  useEffect(() => {
-    if (autoFocus && !isMobile && inputRef.current && !editingMessage) {
-      inputRef.current.focus();
     }
   }, [autoFocus, isMobile, editingMessage]);
 
@@ -199,11 +189,12 @@
       }
     };
   }, [previewUrl, typingTimeoutId]);
-
-  // Handle upload completion
+  }, [effectiveEditingContent, effectiveEditingMessageId]);
+
+  // Handle autoFocus
   useEffect(() => {
-    if (uploadState.url && !isSubmitting) {
-      sendEnhancedMedia();
+    if (autoFocus) {
+      textareaRef.current?.focus();
     }
   }, [uploadState.url, isSubmitting, sendEnhancedMedia, onSendEnhancedMedia, mediaTtl]);
 
@@ -216,26 +207,39 @@
     // Clear existing timeout if any
     if (typingTimeoutId) {
       clearTimeout(typingTimeoutId);
-=======
-    if (autoFocus) {
-      textareaRef.current?.focus();
->>>>>>> bfa06187
-    }
-  }, [autoFocus]);
-
-  // Reset input after sending
-  const resetInput = () => {
-    setText('');
-  };
-
-  // Handle send message
-  const handleSendMessage = async (e?: React.FormEvent) => {
-    e?.preventDefault();
+    }
     
-    if (!text.trim() && !effectiveEditingMessageId) return;
+    // Set new timeout for typing stop
+    const newTimeoutId = setTimeout(() => {
+      if (onStopTyping) {
+        onStopTyping();
+      }
+    }, 3000); // Stop typing indicator after 3 seconds of inactivity
+    
+    setTypingTimeoutId(newTimeoutId);
+  }, [onStartTyping, onStopTyping, typingTimeoutId]);
+
+  const handleKeyDown = (e: React.KeyboardEvent<HTMLTextAreaElement>) => {
+    if (e.key === 'Enter' && !e.shiftKey && !isMobile) {
+      e.preventDefault();
+      handleSendMessage();
+    } else if (e.key === 'Escape' && editingMessage && onCancelEdit) {
+      e.preventDefault();
+      onCancelEdit();
+    } else {
+      // Trigger typing indicator for any other keypress
+      handleTypingStart();
+    }
+  };
+
+  const handleSendMessage = async () => {
+    const trimmedMessage = message.trim();
+    
+    if (disabled || (!trimmedMessage && !selectedFile && !uploadState.url)) {
+      return;
+    }
     
     try {
-<<<<<<< HEAD
       setIsSubmitting(true);
       
       // If we're editing an existing message
@@ -258,46 +262,32 @@
         clearTimeout(typingTimeoutId);
         if (onStopTyping) onStopTyping();
       }
+  }, [autoFocus]);
+
+  // Reset input after sending
+  const resetInput = () => {
+    setText('');
+  };
+
+  // Handle send message
+  const handleSendMessage = async (e?: React.FormEvent) => {
+    e?.preventDefault();
+    
+    if (!text.trim() && !effectiveEditingMessageId) return;
+    
+    try {
+      await onSendMessage(text);
+      resetInput();
     } catch (error) {
-      console.error('Failed to send message:', error);
-    } finally {
-      setIsSubmitting(false);
-    }
-  };
-
-  const handleCancelEdit = () => {
-    if (onCancelEdit) {
-      onCancelEdit();
-    }
-  };
-
-  const handleFileChange = async (e: React.ChangeEvent<HTMLInputElement>) => {
-    if (e.target.files && e.target.files[0]) {
-      const file = e.target.files[0];
-
-      // Check if it's an image or video
-      if (file.type.startsWith('image/') || file.type.startsWith('video/')) {
-        // For images and videos, use enhanced uploader
-        setSelectedFile(file);
-        const url = URL.createObjectURL(file);
-        setPreviewUrl(url);
-        setShowMediaUploader(true);
-        setCaptionText(''); // Clear any previous caption
-      } else if (onSendFile) {
-        // For other file types, use regular uploader
-        try {
-          setIsSubmitting(true);
-          await onSendFile(file);
-        } catch (error) {
-          console.error('Error uploading file:', error);
-        } finally {
-          setIsSubmitting(false);
-          // Reset file input
-          if (fileInputRef.current) {
-            fileInputRef.current.value = '';
-          }
-        }
-      }
+      console.error("Failed to send message:", error);
+    }
+  };
+
+  // Handle key press (Ctrl+Enter or Enter to send)
+  const handleKeyDown = (e: React.KeyboardEvent) => {
+    if ((e.key === 'Enter' && !e.shiftKey) || (e.key === 'Enter' && e.ctrlKey)) {
+      e.preventDefault();
+      handleSendMessage();
     }
   };
 
@@ -363,16 +353,30 @@
         setMessage(captionText);
       }
 
-=======
-      await onSendMessage(text);
-      resetInput();
->>>>>>> bfa06187
     } catch (error) {
-      console.error("Failed to send message:", error);
-    }
-  };
-
-<<<<<<< HEAD
+      console.error('Upload error:', error);
+    }
+  };
+  // Handle text change
+  const handleTextChange = (e: React.ChangeEvent<HTMLTextAreaElement>) => {
+    const value = e.target.value;
+    if (value.length <= maxLength) {
+      setText(value);
+    }
+  };
+
+  // Handle TTL change
+  const handleTtlChange = (newTtl: number) => {
+    if (onChangeTtl) {
+      onChangeTtl(newTtl);
+    }
+  };
+
+  // Handle file selection
+  const handleFileSelect = () => {
+    fileInputRef.current?.click();
+  };
+
   // Handle drag and drop for images
   const handleDragOver = (e: React.DragEvent) => {
     e.preventDefault();
@@ -415,36 +419,45 @@
           setIsSubmitting(false);
         }
       }
-=======
-  // Handle key press (Ctrl+Enter or Enter to send)
-  const handleKeyDown = (e: React.KeyboardEvent) => {
-    if ((e.key === 'Enter' && !e.shiftKey) || (e.key === 'Enter' && e.ctrlKey)) {
-      e.preventDefault();
-      handleSendMessage();
-    }
-  };
-
-  // Handle text change
-  const handleTextChange = (e: React.ChangeEvent<HTMLTextAreaElement>) => {
-    const value = e.target.value;
-    if (value.length <= maxLength) {
-      setText(value);
-    }
-  };
-
-  // Handle TTL change
-  const handleTtlChange = (newTtl: number) => {
-    if (onChangeTtl) {
-      onChangeTtl(newTtl);
->>>>>>> bfa06187
-    }
-  };
-
-  // Handle file selection
-  const handleFileSelect = () => {
-    fileInputRef.current?.click();
-  };
-
+    }
+  };
+
+  const handleAudioReady = async (audioBlob: Blob) => {
+    if (onSendAudio) {
+      try {
+        setIsSubmitting(true);
+        await onSendAudio(audioBlob);
+      } catch (error) {
+        console.error('Error sending audio:', error);
+      } finally {
+        setIsSubmitting(false);
+        setShowAudioRecorder(false);
+      }
+    }
+  };
+
+  // Bestemmer sikkerhetsindikatorens ikon og tekst basert på sikkerhetsnivå
+  const getSecurityIndicator = () => {
+    switch (securityLevel) {
+      case 'p2p_e2ee':
+        return {
+          icon: <Shield className="h-3 w-3 text-emerald-500" />,
+          text: "E2EE (P2P)"
+        };
+      case 'server_e2ee':
+        return {
+          icon: <Shield className="h-3 w-3 text-blue-500" />,
+          text: "E2EE"
+        };
+      default:
+        return {
+          icon: <Shield className="h-3 w-3 text-gray-400" />,
+          text: "Standard"
+        };
+    }
+  };
+
+  const securityIndicator = getSecurityIndicator();
   // Render TTL options
   const getTtlLabel = (seconds: number): string => {
     if (seconds === 0) return "Aldri";
@@ -455,7 +468,6 @@
   };
 
   return (
-<<<<<<< HEAD
     <div 
       className={cn(
         "flex flex-col w-full bg-cyberdark-900 border-t border-cyberdark-700",
@@ -503,6 +515,26 @@
             }}
             onCancel={clearReply}
           />
+    <div className="bg-cyberdark-900 border-t border-cyberdark-700 p-3">
+      {/* Reply info if replying to a message */}
+      {replyToMessage && (
+        <div className="flex items-center bg-cyberdark-800 p-2 mb-2 rounded border-l-2 border-cybergold-600">
+          <div className="flex-1 overflow-hidden">
+            <div className="text-xs text-cybergold-500">Svar til</div>
+            <div className="text-sm text-cybergold-300 truncate">
+              {replyToMessage.content || replyToMessage.text || ""}
+            </div>
+          </div>
+          {onCancelReply && (
+            <Button 
+              variant="ghost" 
+              size="sm" 
+              className="h-6 w-6 p-0" 
+              onClick={onCancelReply}
+            >
+              <X className="h-4 w-4" />
+            </Button>
+          )}
         </div>
       )}
 
@@ -634,54 +666,6 @@
               
               {/* Action buttons */}
               <div className="flex justify-end gap-2">
-                <Button 
-                  variant="outline" 
-                  size="sm" 
-                  onClick={handleCancelMedia}
-                  disabled={uploadState.isUploading}
-                  className="border-cybergold-500/30 text-cybergold-400"
-                >
-                  Avbryt
-                </Button>
-                
-                <Button 
-                  size="sm"
-                  onClick={handleUpload}
-                  disabled={uploadState.isUploading}
-                  className="bg-cybergold-600 text-black hover:bg-cybergold-700"
-                >
-                  {uploadState.isUploading ? (
-                    <div className="flex items-center">
-                      <Loader2 className="h-3.5 w-3.5 mr-2 animate-spin" />
-                      Laster opp...
-                    </div>
-                  ) : 'Send'}
-                </Button>
-              </div>
-=======
-    <div className="bg-cyberdark-900 border-t border-cyberdark-700 p-3">
-      {/* Reply info if replying to a message */}
-      {replyToMessage && (
-        <div className="flex items-center bg-cyberdark-800 p-2 mb-2 rounded border-l-2 border-cybergold-600">
-          <div className="flex-1 overflow-hidden">
-            <div className="text-xs text-cybergold-500">Svar til</div>
-            <div className="text-sm text-cybergold-300 truncate">
-              {replyToMessage.content || replyToMessage.text || ""}
->>>>>>> bfa06187
-            </div>
-          </div>
-          {onCancelReply && (
-            <Button 
-              variant="ghost" 
-              size="sm" 
-              className="h-6 w-6 p-0" 
-              onClick={onCancelReply}
-            >
-              <X className="h-4 w-4" />
-            </Button>
-          )}
-        </div>
-      )}
       
       {/* Edit mode info */}
       {effectiveEditingMessageId && (
@@ -701,55 +685,6 @@
           )}
         </div>
       )}
-<<<<<<< HEAD
-
-      {/* File input fields - hidden */}
-      <input
-        type="file"
-        ref={fileInputRef}
-        onChange={handleFileChange}
-        style={{ display: 'none' }}
-        accept="application/pdf,application/msword,application/vnd.openxmlformats-officedocument.wordprocessingml.document,text/plain"
-      />
-      <input
-        type="file"
-        ref={imageInputRef}
-        onChange={handleFileChange}
-        style={{ display: 'none' }}
-        accept="image/*,video/*"
-      />
-
-      {/* Main message input area */}
-      <div className="flex items-end p-2 relative">
-        {/* Media action buttons */}
-        <div className="flex space-x-1 mb-1 mr-2">
-          <button
-            type="button"
-            onClick={() => imageInputRef.current?.click()}
-            disabled={disabled}
-            className="p-2 rounded-full hover:bg-cyberdark-800 transition-all duration-200 text-cybergold-500 hover:text-cybergold-400 hover:shadow-[0_0_8px_rgba(218,188,69,0.3)] active:scale-95"
-            title="Send bilde eller video"
-          >
-            <Image size={20} />
-          </button>
-
-          <button
-            type="button"
-            onClick={() => fileInputRef.current?.click()}
-            disabled={disabled}
-            className="p-2 rounded-full hover:bg-cyberdark-800 transition-all duration-200 text-cybergold-500 hover:text-cybergold-400 hover:shadow-[0_0_8px_rgba(218,188,69,0.3)] active:scale-95"
-            title="Send fil"
-          >
-            <Paperclip size={20} />
-          </button>
-
-          <button
-            type="button"
-            onClick={() => setShowAudioRecorder(true)}
-            disabled={disabled || showAudioRecorder}
-            className="p-2 rounded-full hover:bg-cyberdark-800 transition-all duration-200 text-cybergold-500 hover:text-cybergold-400 hover:shadow-[0_0_8px_rgba(218,188,69,0.3)] active:scale-95"
-            title="Spill inn lydmelding"
-=======
       
       <form onSubmit={handleSendMessage} className="flex items-end gap-2">
         <div className="relative flex-1">
@@ -811,19 +746,10 @@
             size="icon"
             onClick={handleFileSelect}
             className="h-10 w-10 rounded-full"
->>>>>>> bfa06187
           >
             <PaperclipIcon className="h-5 w-5 text-cybergold-600" />
           </Button>
           
-<<<<<<< HEAD
-          {/* Emoji picker button */}
-          <button
-            type="button"
-            onClick={() => setShowEmojiPicker(!showEmojiPicker)}
-            className="p-2 rounded-full hover:bg-cyberdark-800 transition-all duration-200 text-cybergold-500 hover:text-cybergold-400 hover:shadow-[0_0_8px_rgba(218,188,69,0.3)] active:scale-95"
-            title="Legg til emoji"
-=======
           {/* Send button */}
           <Button
             type="submit"
@@ -831,12 +757,71 @@
             size="icon"
             disabled={(!text.trim() && !effectiveEditingMessageId) || disabled}
             className="h-10 w-10 rounded-full bg-cybergold-600 hover:bg-cybergold-500"
->>>>>>> bfa06187
           >
             <Send className="h-5 w-5" />
           </Button>
         </div>
-<<<<<<< HEAD
+      </form>
+      
+      {/* Hidden file input */}
+      <input
+        type="file"
+        ref={fileInputRef}
+        className="hidden"
+        accept="image/*,video/*,audio/*"
+      />
+      <input
+        type="file"
+        ref={imageInputRef}
+        onChange={handleFileChange}
+        style={{ display: 'none' }}
+        accept="image/*,video/*"
+      />
+
+      {/* Main message input area */}
+      <div className="flex items-end p-2 relative">
+        {/* Media action buttons */}
+        <div className="flex space-x-1 mb-1 mr-2">
+          <button
+            type="button"
+            onClick={() => imageInputRef.current?.click()}
+            disabled={disabled}
+            className="p-2 rounded-full hover:bg-cyberdark-800 transition-all duration-200 text-cybergold-500 hover:text-cybergold-400 hover:shadow-[0_0_8px_rgba(218,188,69,0.3)] active:scale-95"
+            title="Send bilde eller video"
+          >
+            <Image size={20} />
+          </button>
+
+          <button
+            type="button"
+            onClick={() => fileInputRef.current?.click()}
+            disabled={disabled}
+            className="p-2 rounded-full hover:bg-cyberdark-800 transition-all duration-200 text-cybergold-500 hover:text-cybergold-400 hover:shadow-[0_0_8px_rgba(218,188,69,0.3)] active:scale-95"
+            title="Send fil"
+          >
+            <Paperclip size={20} />
+          </button>
+
+          <button
+            type="button"
+            onClick={() => setShowAudioRecorder(true)}
+            disabled={disabled || showAudioRecorder}
+            className="p-2 rounded-full hover:bg-cyberdark-800 transition-all duration-200 text-cybergold-500 hover:text-cybergold-400 hover:shadow-[0_0_8px_rgba(218,188,69,0.3)] active:scale-95"
+            title="Spill inn lydmelding"
+          >
+            <Mic size={20} />
+          </button>
+          
+          {/* Emoji picker button */}
+          <button
+            type="button"
+            onClick={() => setShowEmojiPicker(!showEmojiPicker)}
+            className="p-2 rounded-full hover:bg-cyberdark-800 transition-all duration-200 text-cybergold-500 hover:text-cybergold-400 hover:shadow-[0_0_8px_rgba(218,188,69,0.3)] active:scale-95"
+            title="Legg til emoji"
+          >
+            <Smile size={20} />
+          </button>
+        </div>
 
         {/* Message text input */}
         <textarea
@@ -888,6 +873,22 @@
                securityLevel === 'server_e2ee' ? 'Server kryptert' : 
                'Standard'}
             </span>
+      
+      {/* Status indicators */}
+      <div className="flex items-center mt-1 pl-1 gap-2">
+        {/* TTL indicator */}
+        {ttl > 0 && (
+          <div className="flex items-center text-xs text-cybergold-500">
+            <Clock className="h-3 w-3 mr-1" />
+            {getTtlLabel(ttl)}
+          </div>
+        )}
+        
+        {/* Encryption indicator */}
+        {isEncrypted && (
+          <div className="flex items-center text-xs text-green-500">
+            <Shield className="h-3 w-3 mr-1" />
+            Kryptert
           </div>
         )}
       </div>
@@ -914,38 +915,12 @@
           </div>
           <div className="text-center text-xs text-cybergold-500 pt-1 font-medium">
             Flere emojier kommer snart
-=======
-      </form>
-      
-      {/* Hidden file input */}
-      <input
-        type="file"
-        ref={fileInputRef}
-        className="hidden"
-        accept="image/*,video/*,audio/*"
-      />
-      
-      {/* Status indicators */}
-      <div className="flex items-center mt-1 pl-1 gap-2">
-        {/* TTL indicator */}
-        {ttl > 0 && (
-          <div className="flex items-center text-xs text-cybergold-500">
-            <Clock className="h-3 w-3 mr-1" />
-            {getTtlLabel(ttl)}
           </div>
-        )}
-        
-        {/* Encryption indicator */}
-        {isEncrypted && (
-          <div className="flex items-center text-xs text-green-500">
-            <Shield className="h-3 w-3 mr-1" />
-            Kryptert
->>>>>>> bfa06187
-          </div>
-        )}
-      </div>
+        </div>
+      )}
     </div>
   );
 };
+};
 
 export default MessageInput;