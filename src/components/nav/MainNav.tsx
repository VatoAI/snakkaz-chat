--- conflicted
+++ resolved
@@ -95,31 +95,20 @@
           />
         )}
 
-        {user && (
-          <NavButton 
-            path="/group-chat"
-            icon={<Users className="w-4 h-4 transition-transform group-hover:scale-110" />}
-            label="Grupper"
-            isActive={isActive('/group-chat')}
-            onHover={handleNavItemHover}
-            onLeave={handleNavItemLeave}
-            isHovered={hoveredItem === '/group-chat'}
-            onClick={() => navigate('/group-chat')}
-          />
-        )}
-
-<<<<<<< HEAD
-        <NavButton 
-          path="/info"
-          icon={<Info className="w-4 h-4 transition-transform group-hover:scale-110" />}
-          label="Info"
-          isActive={isActive('/info')}
-          onHover={handleNavItemHover}
-          onLeave={handleNavItemLeave}
-          isHovered={hoveredItem === '/info'}
-          onClick={() => navigate('/info')}
-        />
-=======
+      {user && (
+        <Button
+          variant={location.pathname.includes('/group-chat') ? "default" : "ghost"}
+          size="sm"
+          className={`${location.pathname.includes('/group-chat')
+            ? "bg-cybergold-600/20 text-cybergold-400"
+            : "text-cybergold-400 hover:text-cybergold-300"}`}
+          onClick={() => navigate('/group-chat')}
+        >
+          <Users className="w-4 h-4 mr-2" />
+          <span className="hidden sm:inline">Grupper</span>
+        </Button>
+      )}
+
       {user && (
         <Button
           variant={isActive('/create-group') ? "default" : "ghost"}
@@ -145,7 +134,29 @@
         <Info className="w-4 h-4 mr-2" />
         <span className="hidden sm:inline">Info</span>
       </Button>
->>>>>>> bfa06187
+        {user && (
+          <NavButton 
+            path="/group-chat"
+            icon={<Users className="w-4 h-4 transition-transform group-hover:scale-110" />}
+            label="Grupper"
+            isActive={isActive('/group-chat')}
+            onHover={handleNavItemHover}
+            onLeave={handleNavItemLeave}
+            isHovered={hoveredItem === '/group-chat'}
+            onClick={() => navigate('/group-chat')}
+          />
+        )}
+
+        <NavButton 
+          path="/info"
+          icon={<Info className="w-4 h-4 transition-transform group-hover:scale-110" />}
+          label="Info"
+          isActive={isActive('/info')}
+          onHover={handleNavItemHover}
+          onLeave={handleNavItemLeave}
+          isHovered={hoveredItem === '/info'}
+          onClick={() => navigate('/info')}
+        />
 
         {user && (
           <NavButton 
