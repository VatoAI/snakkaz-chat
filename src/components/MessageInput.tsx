--- conflicted
+++ resolved
@@ -1,47 +1,49 @@
-
-import { useState, useRef, useEffect } from "react";
+import { useState, useRef, useEffect, FormEvent } from "react";
 import { Send, X } from "lucide-react";
 import { Textarea } from "@/components/ui/textarea";
 import { Button } from "@/components/ui/button";
 import { cn } from "@/lib/utils";
 import { TTLSelector } from "@/components/message-input/TTLSelector";
 import { FileInputs } from "@/components/message-input/FileInputs";
+import { useMediaUpload } from "@/hooks/useMediaUpload";
+import { useFileInput } from "@/hooks/useFileInput";
 
 export interface MessageInputProps {
   newMessage: string;
   setNewMessage: (message: string) => void;
-  handleSubmit: (e: React.FormEvent, content: string) => Promise<boolean>;
+  handleSubmit?: (e: React.FormEvent, content: string) => Promise<boolean>;
+  onSubmit?: (e: FormEvent) => Promise<void>;
   isLoading: boolean;
   ttl: number | null;
   setTtl: (ttl: number | null) => void;
   editingMessage: { id: string; content: string } | null;
   onCancelEdit: () => void;
+  placeholder?: string;
+  disabled?: boolean;
+  className?: string;
+  onSendMessage?: (message: string, attachments: Array<{ url: string; type: string }>, ttl: number) => void;
 }
 
-<<<<<<< HEAD
-export const MessageInput: React.FC<MessageInputProps> = ({
-  onSendMessage,
-  disabled = false,
-  placeholder = 'Skriv en melding...',
-  className,
-  newMessage: externalMessage,
-  setNewMessage: externalSetMessage,
+export const MessageInput = ({
+  newMessage,
+  setNewMessage,  git add .
+  git commit
+  handleSubmit,
+  onSubmit,
   isLoading = false,
-  ttl: externalTtl,
-  setTtl: externalSetTtl,
+  ttl,
+  setTtl,
   editingMessage,
   onCancelEdit,
-  onSubmit,
-}) => {
-  const [internalMessage, setInternalMessage] = useState('');
-  const message = externalMessage !== undefined ? externalMessage : internalMessage;
-  const setMessage = externalSetMessage || setInternalMessage;
-
+  placeholder = 'Skriv en melding...',
+  disabled = false,
+  className
+}: MessageInputProps) => {
+  const [isRecording, setIsRecording] = useState(false);
+  const [selectedFile, setSelectedFile] = useState<File | null>(null);
+  const textareaRef = useRef<HTMLTextAreaElement>(null);
+  const formRef = useRef<HTMLFormElement>(null);
   const [attachments, setAttachments] = useState<Array<{ url: string; type: string; name: string }>>([]);
-  const [internalTtl, setInternalTtl] = useState(604800); // default 7 dager
-  const ttl = externalTtl !== undefined ? externalTtl : internalTtl;
-  const setTtl = externalSetTtl || setInternalTtl;
-  const inputRef = useRef<HTMLTextAreaElement>(null);
   const { uploadFile, cancelUpload, uploadState } = useMediaUpload();
   const { getRootProps, getInputProps, open } = useFileInput({
     onFilesSelected: handleFilesSelected,
@@ -49,33 +51,12 @@
     multiple: true,
   });
 
-  // Auto resize textarea
-  useEffect(() => {
-    if (inputRef.current) {
-      inputRef.current.style.height = 'auto';
-      inputRef.current.style.height = `${Math.min(inputRef.current.scrollHeight, 150)}px`;
-    }
-  }, [message]);
-
-  // Auto focus input when component mounts
-=======
-export const MessageInput = ({
-  newMessage,
-  setNewMessage,
-  handleSubmit,
-  isLoading,
-  ttl,
-  setTtl,
-  editingMessage,
-  onCancelEdit
-}: MessageInputProps) => {
-  const [isRecording, setIsRecording] = useState(false);
-  const [selectedFile, setSelectedFile] = useState<File | null>(null);
-  const textareaRef = useRef<HTMLTextAreaElement>(null);
-  const formRef = useRef<HTMLFormElement>(null);
+  function handleFilesSelected(files: File[]) {
+    // Implementation would go here
+    console.log("Files selected:", files);
+  }
 
   // Update textarea height based on content
->>>>>>> 1bfafa49
   useEffect(() => {
     if (textareaRef.current) {
       textareaRef.current.style.height = "auto";
@@ -93,53 +74,30 @@
     }
   }, [editingMessage, setNewMessage]);
 
-  const onSubmit = async (e: React.FormEvent) => {
+  const handleFormSubmit = async (e: React.FormEvent) => {
     e.preventDefault();
+
+    if (onSubmit) {
+      await onSubmit(e);
+      return;
+    }
+
     if (newMessage.trim() || selectedFile) {
-      await handleSubmit(e, newMessage);
+      if (handleSubmit) {
+        await handleSubmit(e, newMessage);
+      }
+
       // Note: We're not checking for success here as the original didn't
       if (selectedFile) {
         setSelectedFile(null);
       }
     }
-<<<<<<< HEAD
-  }
-
-  async function handleFormSubmit(e: FormEvent) {
-    e.preventDefault();
-
-    if (onSubmit) {
-      await onSubmit(e);
-    } else {
-      handleSendMessage();
-    }
-  }
-
-  function handleKeyPress(e: React.KeyboardEvent<HTMLTextAreaElement>) {
-    if (e.key === 'Enter' && !e.shiftKey) {
-      e.preventDefault();
-      if (onSubmit) {
-        handleFormSubmit(e as unknown as FormEvent);
-      } else {
-        handleSendMessage();
-      }
-    }
-  }
-
-  // Calculate if send button should be enabled
-  const sendButtonEnabled =
-    !disabled &&
-    ((message.trim() !== '' || attachments.length > 0)) &&
-    !uploadState.isUploading &&
-    !isLoading;
-=======
   };
->>>>>>> 1bfafa49
 
   return (
-    <form 
+    <form
       ref={formRef}
-      onSubmit={onSubmit} 
+      onSubmit={handleFormSubmit}
       className="relative flex flex-col gap-2"
     >
       {editingMessage && (
@@ -156,26 +114,26 @@
           </Button>
         </div>
       )}
-      
+
       <FileInputs
         selectedFile={selectedFile}
         setSelectedFile={setSelectedFile}
         isLoading={isLoading}
         isRecording={isRecording}
       />
-      
+
       <div className="flex items-end gap-2">
         <div className="relative flex-1">
           <Textarea
             ref={textareaRef}
             value={newMessage}
             onChange={(e) => setNewMessage(e.target.value)}
-            placeholder="Skriv en melding..."
+            placeholder={placeholder}
             className={cn(
               "resize-none py-3 pr-10 max-h-[200px] bg-cyberdark-800 border-cybergold-500/30 placeholder:text-cyberdark-300",
               isLoading && "opacity-50 cursor-not-allowed"
             )}
-            disabled={isLoading}
+            disabled={isLoading || disabled}
             onKeyDown={(e) => {
               if (e.key === "Enter" && !e.shiftKey) {
                 e.preventDefault();
@@ -185,53 +143,19 @@
             rows={1}
           />
         </div>
-<<<<<<< HEAD
-      )}
 
-      <div className="flex items-center gap-2 px-2 pt-2">
-        <label className="text-xs text-muted-foreground">Slett etter:</label>
-        <select
-          value={ttl}
-          onChange={e => setTtl(Number(e.target.value))}
-          className="text-xs rounded bg-cyberdark-800 text-cyberblue-300 px-2 py-1 border border-cyberblue-600/30 focus:outline-none focus:ring-1 focus:ring-cyberblue-500"
-          style={{
-            boxShadow: '0 0 4px rgba(26, 157, 255, 0.3)',
-            appearance: 'menulist'
-          }}
-        >
-          {TTL_OPTIONS.map(opt => (
-            <option
-              key={opt.value}
-              value={opt.value}
-              className="bg-cyberdark-800 text-cyberblue-300"
-            >
-              {opt.label}
-            </option>
-          ))}
-        </select>
-      </div>
-
-      <form onSubmit={handleFormSubmit} className="flex items-end p-2 gap-1.5">
-        <div
-          {...getRootProps()}
-          className="flex-shrink-0"
-        >
-          <input {...getInputProps()} />
-=======
-        
         <div className="flex items-center gap-2">
-          <TTLSelector 
-            ttl={ttl} 
+          <TTLSelector
+            ttl={ttl}
             setTtl={setTtl}
             isLoading={isLoading}
             isRecording={isRecording}
           />
-          
->>>>>>> 1bfafa49
+
           <Button
             type="submit"
             size="icon"
-            disabled={isLoading || (!newMessage.trim() && !selectedFile) || isRecording}
+            disabled={isLoading || (!newMessage.trim() && !selectedFile) || isRecording || disabled}
             className={cn(
               "bg-cybergold-600 hover:bg-cybergold-500 text-black",
               isLoading && "opacity-50 cursor-not-allowed"
@@ -244,39 +168,7 @@
             )}
           </Button>
         </div>
-<<<<<<< HEAD
-
-        <textarea
-          ref={inputRef}
-          value={message}
-          onChange={(e) => setMessage(e.target.value)}
-          onKeyDown={handleKeyPress}
-          placeholder={attachments.length > 0 ? 'Send med eller uten tekst...' : placeholder}
-          disabled={disabled || isLoading}
-          rows={1}
-          className="flex-1 resize-none bg-transparent outline-none placeholder:text-muted-foreground py-2.5 px-3 max-h-[150px]"
-        />
-
-        <Button
-          type="submit"
-          disabled={!sendButtonEnabled}
-          size="icon"
-          className={cn(
-            "flex-shrink-0 h-9 w-9 rounded-full",
-            attachments.length > 0 && !message.trim() ? "bg-green-600 hover:bg-green-700" : ""
-          )}
-        >
-          {isLoading || uploadState.isUploading ? (
-            <Loader2 size={18} className="animate-spin" />
-          ) : (
-            <Send size={18} />
-          )}
-        </Button>
-      </form>
-    </div>
-=======
       </div>
     </form>
->>>>>>> 1bfafa49
   );
 };