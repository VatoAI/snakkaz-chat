// Define security levels for encryption
export type SecurityLevel = 'low' | 'standard' | 'server_e2ee' | 'p2p_e2ee' | 'high' | 'maximum' | 'premium';

<<<<<<< HEAD
// Define security-related interfaces
export interface SecuritySettings {
  securityLevel: SecurityLevel;
  requireAuthentication: boolean;
  passwordProtected?: boolean;
  passwordHash?: string;
  twoFactorEnabled?: boolean;
  allowScreenshots?: boolean;
  allowForwarding?: boolean;
  selfDestructMessages?: boolean;
  selfDestructTime?: number; // in seconds
}

// Define user security preferences
export interface UserSecurityPreferences {
  preferredSecurityLevel: SecurityLevel;
  autoLockTime: number; // in seconds, 0 means disabled
  biometricEnabled: boolean;
  notificationContent: 'full' | 'sender-only' | 'none';
  showLastSeen: boolean;
  readReceipts: boolean;
}

// Security utility functions
export const mapSecurityLevelDisplayName = (level: SecurityLevel): string => {
  switch (level) {
    case 'standard':
      return 'Standard';
    case 'server_e2ee':
    case 'high':
      return 'Høy (Server E2EE)';
    case 'p2p_e2ee':
    case 'maximum':
      return 'Maksimal (P2P E2EE)';
    default:
      return 'Ukjent';
  }
};

export const isE2EESecurityLevel = (level?: SecurityLevel): boolean => {
  return level === 'p2p_e2ee' || level === 'server_e2ee' || level === 'high' || level === 'maximum';
};
=======
export type SecurityLevel = 'standard' | 'enhanced' | 'maximum' | 'server_e2ee' | 'client_e2ee' | 'premium' | 'low' | 'high' | 'p2p_e2ee';

// For backwards compatibility
export type SecurityLevelAlias = SecurityLevel;
>>>>>>> 5199b061
<|MERGE_RESOLUTION|>--- conflicted
+++ resolved
@@ -1,7 +1,11 @@
+
+export type SecurityLevel = 'standard' | 'enhanced' | 'maximum' | 'server_e2ee' | 'client_e2ee' | 'premium' | 'low' | 'high' | 'p2p_e2ee';
+
+// For backwards compatibility
+export type SecurityLevelAlias = SecurityLevel;
 // Define security levels for encryption
 export type SecurityLevel = 'low' | 'standard' | 'server_e2ee' | 'p2p_e2ee' | 'high' | 'maximum' | 'premium';
 
-<<<<<<< HEAD
 // Define security-related interfaces
 export interface SecuritySettings {
   securityLevel: SecurityLevel;
@@ -43,10 +47,4 @@
 
 export const isE2EESecurityLevel = (level?: SecurityLevel): boolean => {
   return level === 'p2p_e2ee' || level === 'server_e2ee' || level === 'high' || level === 'maximum';
-};
-=======
-export type SecurityLevel = 'standard' | 'enhanced' | 'maximum' | 'server_e2ee' | 'client_e2ee' | 'premium' | 'low' | 'high' | 'p2p_e2ee';
-
-// For backwards compatibility
-export type SecurityLevelAlias = SecurityLevel;
->>>>>>> 5199b061
+};