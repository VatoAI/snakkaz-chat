
export enum UserStatus {
  ONLINE = 'online',
  OFFLINE = 'offline',
  AWAY = 'away',
  BUSY = 'busy',
  BRB = 'brb'
}

export interface UserPresence {
<<<<<<< HEAD
  status: UserStatus;
  online: boolean;
  lastActive?: string;
  customStatus?: string;
}

// Helper functions for working with user status
export const isValidStatus = (status: string): status is UserStatus => {
  return ['online', 'offline', 'away', 'busy', 'brb'].includes(status);
};

export const getDefaultStatus = (): UserStatus => 'online';
=======
  user_id: string;
  status: UserStatus;
  last_seen: string;
  online?: boolean;
}
>>>>>>> 5199b061
<|MERGE_RESOLUTION|>--- conflicted
+++ resolved
@@ -7,8 +7,15 @@
   BRB = 'brb'
 }
 
+// Også eksporter som string literal type for bedre kompatibilitet
+export type UserStatusType = 'online' | 'offline' | 'away' | 'busy' | 'brb';
+
 export interface UserPresence {
-<<<<<<< HEAD
+  user_id: string;
+  status: UserStatus;
+  last_seen: string;
+  online?: boolean;
+}
   status: UserStatus;
   online: boolean;
   lastActive?: string;
@@ -20,11 +27,4 @@
   return ['online', 'offline', 'away', 'busy', 'brb'].includes(status);
 };
 
-export const getDefaultStatus = (): UserStatus => 'online';
-=======
-  user_id: string;
-  status: UserStatus;
-  last_seen: string;
-  online?: boolean;
-}
->>>>>>> 5199b061
+export const getDefaultStatus = (): UserStatus => 'online';