<<<<<<< HEAD
/**
 * Group chat types for Snakkaz
 * Inspired by the best features from Telegram, Signal and Wickr
 */

import { SecurityLevel } from './security';
// Fjerner import av User som ikke finnes
// import { User } from './user';

export type GroupWritePermission = 'all' | 'admin' | 'selected';
// Fjernet null som et alternativ siden alle meldinger skal slettes 
export type MessageTTLOption = 300 | 1800 | 3600 | 86400 | 604800; // 5min, 30min, 1h, 24h, 7d

// Legger til manglende typer
export type GroupVisibility = 'public' | 'private' | 'secret';

export enum GroupType {
  STANDARD = 'standard', // Vanlig gruppe
  SECRET = 'secret',    // E2E kryptert gruppe, à la Secret Chats i Telegram
  SELF_DESTRUCT = 'self_destruct', // Alle meldinger slettes automatisk etter gitt tid (Telegram + Signal)
  BROADCAST = 'broadcast' // Kringkastingsgruppe hvor kun admin kan sende meldinger (som Telegram-kanaler)
}

export enum GroupRole {
  OWNER = 'owner',
  ADMIN = 'admin',
  MODERATOR = 'moderator',
  MEMBER = 'member',
  RESTRICTED = 'restricted',
  BANNED = 'banned'
}

export enum GroupPermission {
  SEND_MESSAGES = 'send_messages',
  SEND_MEDIA = 'send_media',
  INVITE_USERS = 'invite_users',
  PIN_MESSAGES = 'pin_messages',
  CHANGE_INFO = 'change_info',
  DELETE_MESSAGES = 'delete_messages',
  BAN_USERS = 'ban_users',
  ADD_ADMINS = 'add_admins'
}

export enum GroupMemberStatus {
  ACTIVE = 'active',
  LEFT = 'left',
  KICKED = 'kicked',
  BANNED = 'banned'
}

export interface GroupSettings {
  autoDeleteMessagesAfter?: number; // Tid i sekunder, 0 = aldri
  allowInviteLinks: boolean;
  joinApprovalRequired: boolean; // Krever admin-godkjenning for å bli med (som Request to Join i Telegram)
  disappearingMessagesEnabled: boolean;
  screenshotNotificationsEnabled: boolean; // Signal-lignende varsel når noen tar skjermbilde
  isEncrypted: boolean;
  encryptionAlgorithm?: string;
  maxMembers?: number;
  isDiscoverable: boolean; // Kan finnes i søk
  slowMode?: number; // Antall sekunder mellom meldinger per bruker (Telegram-funksjon)
}

export interface GroupMember {
  userId: string;
  addedAt: Date | number;
  addedBy?: string;
  role: GroupRole;
  permissions: GroupPermission[];
  status: GroupMemberStatus;
  displayName?: string; // Tilpasset visningsnavn for denne brukeren i gruppen (som i Telegram)
  lastReadMessageId?: string;
}
=======
>>>>>>> bfa06187

export interface Group {
  id: string;
  name: string;
  createdAt: string;
  createdBy: string;
  avatarUrl?: string;
  type: string;
  isPublic: boolean;
  settings: any;
  members: GroupMember[];
<<<<<<< HEAD
  settings: GroupSettings;
  inviteLink?: string;
  pinnedMessageIds?: string[];
  isVerified?: boolean; // For kanaler/grupper fra verifiserte utgivere
  reactionAllowed?: boolean; // Tillate reaksjoner på meldinger
  lastActivity?: Date | number;
  isArchived?: boolean;
  parentGroupId?: string; // For grupper/underkanaler i større grupper (Telegram-folders)
  
  // Legger til manglende egenskaper som brukes i GroupChatPage
  securityLevel?: SecurityLevel;
  visibility?: GroupVisibility;
  is_premium?: boolean;
  thumbnailUrl?: string;
=======
  memberCount?: number;
  description?: string;
>>>>>>> bfa06187
}

export interface GroupMember {
  id: string;
  userId: string;
  groupId: string;
<<<<<<< HEAD
  senderId: string;
  text?: string;
  mediaUrl?: string;
  mediaType?: string;
  thumbnailUrl?: string; // Legger til støtte for miniatyrbilder
  replyToId?: string;
  forwardedFrom?: string;
  editedAt?: Date | number;
  createdAt: Date | number;
  readBy?: string[];
  reactions?: {
    [emoji: string]: string[]; // emoji -> array av bruker-IDs
  };
  isPinned?: boolean;
  isServiceMessage?: boolean; // Systemmelding ("User joined", etc.)
  ttl?: number; // Time to live (for selvdestruerende meldinger)
  pollData?: GroupPoll; // Meningsmåling (poll) data
  isEncrypted?: boolean; // Indikerer om meldingen er kryptert
  caption?: string; // Støtte for bildetekst
=======
  role: GroupRole;
  joinedAt: string;
  isPremium?: boolean;
>>>>>>> bfa06187
}

export type GroupRole = 'owner' | 'admin' | 'moderator' | 'member' | 'guest';

export interface GroupMessage {
  id: string;
  content: string;
  groupId: string;
  senderId: string;
  createdAt: string;
  updatedAt: string;
  isEdited: boolean;
  isDeleted: boolean;
  isPinned: boolean;
}<|MERGE_RESOLUTION|>--- conflicted
+++ resolved
@@ -1,4 +1,3 @@
-<<<<<<< HEAD
 /**
  * Group chat types for Snakkaz
  * Inspired by the best features from Telegram, Signal and Wickr
@@ -72,8 +71,6 @@
   displayName?: string; // Tilpasset visningsnavn for denne brukeren i gruppen (som i Telegram)
   lastReadMessageId?: string;
 }
-=======
->>>>>>> bfa06187
 
 export interface Group {
   id: string;
@@ -85,7 +82,6 @@
   isPublic: boolean;
   settings: any;
   members: GroupMember[];
-<<<<<<< HEAD
   settings: GroupSettings;
   inviteLink?: string;
   pinnedMessageIds?: string[];
@@ -100,17 +96,26 @@
   visibility?: GroupVisibility;
   is_premium?: boolean;
   thumbnailUrl?: string;
-=======
+}
   memberCount?: number;
   description?: string;
->>>>>>> bfa06187
 }
 
 export interface GroupMember {
   id: string;
   userId: string;
   groupId: string;
-<<<<<<< HEAD
+  role: GroupRole;
+  joinedAt: string;
+  isPremium?: boolean;
+}
+
+export type GroupRole = 'owner' | 'admin' | 'moderator' | 'member' | 'guest';
+
+export interface GroupMessage {
+  id: string;
+  content: string;
+  groupId: string;
   senderId: string;
   text?: string;
   mediaUrl?: string;
@@ -130,20 +135,35 @@
   pollData?: GroupPoll; // Meningsmåling (poll) data
   isEncrypted?: boolean; // Indikerer om meldingen er kryptert
   caption?: string; // Støtte for bildetekst
-=======
-  role: GroupRole;
-  joinedAt: string;
-  isPremium?: boolean;
->>>>>>> bfa06187
 }
 
-export type GroupRole = 'owner' | 'admin' | 'moderator' | 'member' | 'guest';
+export interface GroupInvite {
+  id: string;
+  groupId: string;
+  createdBy: string;
+  createdAt: Date | number;
+  expiresAt?: Date | number;
+  maxUses?: number;
+  useCount: number;
+  inviteLink: string;
+  isRevoked: boolean;
+}
 
-export interface GroupMessage {
+export interface GroupPoll {
   id: string;
-  content: string;
-  groupId: string;
-  senderId: string;
+  question: string;
+  options: {
+    id: string;
+    text: string;
+    voters?: string[]; // Array av bruker-IDs som har stemt
+    voteCount: number;
+  }[];
+  createdBy: string;
+  createdAt: Date | number;
+  closesAt?: Date | number;
+  isAnonymous: boolean;
+  isMultiSelect: boolean;
+  isClosed: boolean;
   createdAt: string;
   updatedAt: string;
   isEdited: boolean;
