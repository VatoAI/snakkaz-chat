--- conflicted
+++ resolved
@@ -1,20 +1,14 @@
-<<<<<<< HEAD
 import { useRef, useState, useCallback } from "react";
-=======
 
 import { useRef } from "react";
->>>>>>> cd3af3fc
 
 export interface UseFileInputOptions {
   onFilesSelected: (files: File[]) => void;
   accept?: string;
   multiple?: boolean;
-<<<<<<< HEAD
   maxSizeInMB?: number;
   onError?: (error: string) => void;
-=======
   setSelectedFile?: (file: File | null) => void;
->>>>>>> cd3af3fc
 }
 
 export interface UseFileInputReturn {
@@ -41,7 +35,6 @@
   isDragActive: boolean;
 }
 
-<<<<<<< HEAD
 export const useFileInput = ({ 
   onFilesSelected, 
   accept, 
@@ -49,9 +42,7 @@
   maxSizeInMB = 50,
   onError
 }: UseFileInputOptions): UseFileInputReturn => {
-=======
 export const useFileInput = ({ onFilesSelected, accept, multiple, setSelectedFile }: UseFileInputOptions): UseFileInputReturn => {
->>>>>>> cd3af3fc
   const fileInputRef = useRef<HTMLInputElement>(null);
   const videoInputRef = useRef<HTMLInputElement>(null);
   const cameraInputRef = useRef<HTMLInputElement>(null);
@@ -82,7 +73,6 @@
     const files = event.target.files;
     if (files && files.length > 0) {
       const fileArray = Array.from(files);
-<<<<<<< HEAD
       const validFiles = validateFiles(fileArray);
       
       if (validFiles.length) {
@@ -91,14 +81,6 @@
       
       // Reset the input value to allow selecting the same file again
       event.target.value = '';
-=======
-      onFilesSelected(fileArray);
-      
-      // If setSelectedFile is provided, set the first file
-      if (setSelectedFile && files.length > 0) {
-        setSelectedFile(fileArray[0]);
-      }
->>>>>>> cd3af3fc
     }
   }, [onFilesSelected, validateFiles]);
 
@@ -120,6 +102,19 @@
         break;
     }
   }, []);
+      onFilesSelected(fileArray);
+      
+      // If setSelectedFile is provided, set the first file
+      if (setSelectedFile && files.length > 0) {
+        setSelectedFile(fileArray[0]);
+      }
+    }
+  };
+
+  // Add the open function to programmatically trigger file selection
+  const open = () => {
+    fileInputRef.current?.click();
+  };
 
   // Enhanced drag and drop functionality
   const onDragOver = useCallback((e: React.DragEvent) => {
