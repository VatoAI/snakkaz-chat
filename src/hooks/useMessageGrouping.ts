--- conflicted
+++ resolved
@@ -1,5 +1,10 @@
 
-<<<<<<< HEAD
+import { useState, useMemo } from 'react';
+import { formatDistanceToNow, format, isToday, isYesterday, isThisWeek, isThisYear, parseISO } from 'date-fns';
+import { nb } from 'date-fns/locale';
+import { UserPresence, UserStatus } from '@/types/presence';
+
+interface UseMessageGroupingProps<T> {
 // Definer en union-type som inkluderer alle meldingstyper
 type MessageType = GroupMessage | DecryptedMessage;
 
@@ -25,14 +30,6 @@
 
 // Generisk props-type for useMessageGrouping
 interface UseMessageGroupingProps<T extends MessageType> {
-=======
-import { useState, useMemo } from 'react';
-import { formatDistanceToNow, format, isToday, isYesterday, isThisWeek, isThisYear, parseISO } from 'date-fns';
-import { nb } from 'date-fns/locale';
-import { UserPresence, UserStatus } from '@/types/presence';
-
-interface UseMessageGroupingProps<T> {
->>>>>>> bfa06187
   messages: T[];
   userPresence?: Record<string, UserPresence>;
 }
@@ -56,7 +53,10 @@
     return new Date();
   };
 
-<<<<<<< HEAD
+type GroupedMessages<T> = {
+  [key: string]: T[];
+};
+
 export const useMessageGrouping = <T extends MessageType>(props: UseMessageGroupingProps<T>) => {
   const { messages = [], userPresence = {} } = props;
   
@@ -65,8 +65,6 @@
     return messages.filter(msg => !!msg);
   }, [messages]);
   
-=======
->>>>>>> bfa06187
   // Group messages by date
   const groupedMessages = useMemo(() => {
     const groups: Record<string, T[]> = {};
@@ -76,7 +74,19 @@
       return {};
     }
     
-<<<<<<< HEAD
+    messages.forEach(message => {
+      try {
+        const date = getCreatedTime(message);
+        const dateKey = format(date, 'yyyy-MM-dd');
+        
+        if (!groups[dateKey]) {
+          groups[dateKey] = [];
+        }
+        groups[dateKey].push(message);
+      } catch (error) {
+        console.error('Error processing message for grouping:', error);
+      }
+    });
     safeMessages.forEach(message => {
       // Determine the date from the message and ensure it's a Date object
       let messageDate: Date;
@@ -104,20 +114,14 @@
       else {
         messageDate = new Date();
       }
-=======
-    messages.forEach(message => {
-      try {
-        const date = getCreatedTime(message);
-        const dateKey = format(date, 'yyyy-MM-dd');
->>>>>>> bfa06187
         
-        if (!groups[dateKey]) {
-          groups[dateKey] = [];
-        }
-        groups[dateKey].push(message);
-      } catch (error) {
-        console.error('Error processing message for grouping:', error);
-      }
+      const dateKey = format(messageDate, 'yyyy-MM-dd');
+      
+      if (!grouped[dateKey]) {
+        grouped[dateKey] = [];
+      }
+      
+      grouped[dateKey].push(message);
     });
     
     return groups;
@@ -129,7 +133,43 @@
     return presence?.status;
   };
   
-<<<<<<< HEAD
+  // Format date separator text
+  const getDateSeparatorText = (dateKey: string) => {
+    try {
+      const date = parseISO(dateKey);
+      
+      if (isToday(date)) {
+        return 'I dag';
+      }
+      
+      if (isYesterday(date)) {
+        return 'I går';
+      }
+      
+      if (isThisWeek(date)) {
+        return format(date, 'EEEE', { locale: nb });
+      }
+      
+      if (isThisYear(date)) {
+        return format(date, 'd. MMMM', { locale: nb });
+      }
+      
+      return format(date, 'd. MMMM yyyy', { locale: nb });
+    } catch (error) {
+      console.error('Error formatting date separator:', error);
+      return dateKey;
+    }
+    }
+  };
+  
+  // Create a function to get user status from presence data
+  const getUserStatus = (userId: string): UserStatus | undefined => {
+    if (!userPresence || !userPresence[userId]) {
+      return undefined;
+    }
+    return userPresence[userId].status;
+  };
+  
   // Hjelpefunksjon for å hente sender-ID uavhengig av meldingstype
   const getSenderId = (message: T): string | undefined => {
     if ('senderId' in message) {
@@ -207,34 +247,6 @@
     // If messages are more than 5 minutes apart, don't group them
     const FIVE_MINUTES_MS = 5 * 60 * 1000;
     return Math.abs(currentDate.getTime() - previousDate.getTime()) < FIVE_MINUTES_MS;
-=======
-  // Format date separator text
-  const getDateSeparatorText = (dateKey: string) => {
-    try {
-      const date = parseISO(dateKey);
-      
-      if (isToday(date)) {
-        return 'I dag';
-      }
-      
-      if (isYesterday(date)) {
-        return 'I går';
-      }
-      
-      if (isThisWeek(date)) {
-        return format(date, 'EEEE', { locale: nb });
-      }
-      
-      if (isThisYear(date)) {
-        return format(date, 'd. MMMM', { locale: nb });
-      }
-      
-      return format(date, 'd. MMMM yyyy', { locale: nb });
-    } catch (error) {
-      console.error('Error formatting date separator:', error);
-      return dateKey;
-    }
->>>>>>> bfa06187
   };
   
   return { 
