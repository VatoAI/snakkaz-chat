--- conflicted
+++ resolved
@@ -60,27 +60,11 @@
 } from '@/components/ui/dropdown-menu';
 import { Switch } from '@/components/ui/switch';
 import MessageInput from '@/components/message-input/MessageInput';
-<<<<<<< HEAD
+import { Group, GroupVisibility, SecurityLevel, GroupMember } from '@/types/groups';
+import { GroupMessage } from '@/types/group.d';
 // Fikser importen av SecurityLevel og GroupVisibility
 import { GroupVisibility } from '@/types/group';
 import { SecurityLevel } from '@/types/security';
-import { usePresence } from '@/hooks/usePresence';
-import { UserStatus } from '@/types/presence';
-import { Group as GroupType } from '@/types/groups';
-
-// Typeerklæring for å håndtere meldinger
-interface Message {
-  id: string;
-  text?: string;
-  sender?: {
-    id: string;
-    displayName?: string;
-    avatar?: string;
-  };
-}
-=======
-import { Group, GroupVisibility, SecurityLevel, GroupMember } from '@/types/groups';
-import { GroupMessage } from '@/types/group.d';
 import { usePresence } from '@/hooks/usePresence';
 import { UserStatus } from '@/types/presence';
 
@@ -130,7 +114,19 @@
   if (!members || !Array.isArray(members)) return null;
   return members.find(member => member.userId === userId || member.user_id === userId) || null;
 };
->>>>>>> bfa06187
+import { UserStatus } from '@/types/presence';
+import { Group as GroupType } from '@/types/groups';
+
+// Typeerklæring for å håndtere meldinger
+interface Message {
+  id: string;
+  text?: string;
+  sender?: {
+    id: string;
+    displayName?: string;
+    avatar?: string;
+  };
+}
 
 const GroupChatPage = () => {
   
@@ -139,7 +135,7 @@
   const { user } = useAuth();
   const { toast } = useToast();
   const { userProfiles, fetchProfiles } = useProfiles();
-<<<<<<< HEAD
+  const { handleStatusChange, userPresence, isConnected } = usePresence(user?.id || null);
   
   // Oppdaterer bruken av usePresence - siden hooken forventer userId som første parameter
   const { currentStatus, handleStatusChange, userPresence } = usePresence(
@@ -163,9 +159,6 @@
     // I en reell implementasjon ville vi håndtert currentGroupId og lastActive,
     // men vi bruker bare handleStatusChange siden det er det hooken tilbyr
   };
-=======
-  const { handleStatusChange, userPresence, isConnected } = usePresence(user?.id || null);
->>>>>>> bfa06187
   
   // Refs
   const fileInputRef = useRef<HTMLInputElement>(null);
@@ -192,11 +185,8 @@
   const [muteNotifications, setMuteNotifications] = useState(false);
   const [initialDisappearingTime, setInitialDisappearingTime] = useState(0);
   const [editingMessageId, setEditingMessageId] = useState<string | null>(null);
-<<<<<<< HEAD
+  const [replyToMessage, setReplyToMessage] = useState<ChatMessage | null>(null);
   const [replyToMessage, setReplyToMessage] = useState<Message | null>(null);
-=======
-  const [replyToMessage, setReplyToMessage] = useState<ChatMessage | null>(null);
->>>>>>> bfa06187
   const [hasMoreMessages, setHasMoreMessages] = useState(false);
   
   // Get groups
@@ -550,13 +540,10 @@
     }
   };
   
-<<<<<<< HEAD
+  // Handle message editing
+  const handleEditMessage = (message: ChatMessage) => {
   // Håndter redigering av melding
   const handleEditMessage = (message: Message) => {
-=======
-  // Handle message editing
-  const handleEditMessage = (message: ChatMessage) => {
->>>>>>> bfa06187
     setEditingMessageId(message.id);
     // Setter meldingsteksten i input-feltet
     // Dette må gjøres i MessageInput komponenten
@@ -579,13 +566,10 @@
     }
   };
   
-<<<<<<< HEAD
+  // Handle reply to message
+  const handleReplyToMessage = (message: ChatMessage) => {
   // Håndter svar på melding
   const handleReplyToMessage = (message: Message) => {
-=======
-  // Handle reply to message
-  const handleReplyToMessage = (message: ChatMessage) => {
->>>>>>> bfa06187
     setReplyToMessage(message);
   };
   
@@ -982,15 +966,18 @@
           editingContent={editingMessageId ? 
             groupMessages?.find(m => m.id === editingMessageId)?.content : ''
           }
-<<<<<<< HEAD
+          onSendMedia={handleSendMedia}
+          placeholder={
+            editingMessageId ? "Rediger melding..." : 
+            replyToMessage ? "Skriv et svar..." : 
+            "Skriv en melding..."
+          }
           securityLevel={mapSecurityLevelToMessageInput(selectedGroup.securityLevel)}
           showSecurityIndicator={true}
           editingMessage={editingMessageId ? {
             id: editingMessageId,
             content: groupMessages?.find(m => m.id === editingMessageId)?.text || ''
           } : null}
-=======
->>>>>>> bfa06187
           onCancelEdit={() => setEditingMessageId(null)}
           replyToMessage={replyToMessage}
           onCancelReply={() => setReplyToMessage(null)}
